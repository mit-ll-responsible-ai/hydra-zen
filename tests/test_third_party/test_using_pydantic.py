# Copyright (c) 2022 Massachusetts Institute of Technology
# SPDX-License-Identifier: MIT
<<<<<<< HEAD
import dataclasses
from typing import List, Optional
=======
from typing import Any
>>>>>>> 18b1f09c

import hypothesis.strategies as st
import pytest
from hypothesis import given, settings
from pydantic import AnyUrl, Field, PositiveFloat
from pydantic.dataclasses import dataclass as pyd_dataclass
from typing_extensions import Literal

from hydra_zen import builds, instantiate, just
from hydra_zen.third_party.pydantic import validates_with_pydantic

parametrize_pydantic_fields = pytest.mark.parametrize(
    "custom_type, good_val, bad_val",
    [
        (PositiveFloat, 22, -1),
        (AnyUrl, "http://www.pythonlikeyoumeanit.com", "hello"),
    ],
)


@parametrize_pydantic_fields
def test_pydantic_specific_fields_function(custom_type, good_val, bad_val):
    def f(x):
        return x

    f.__annotations__["x"] = custom_type
    wrapped = validates_with_pydantic(f)

    wrapped(good_val)  # ok
    with pytest.raises(Exception):
        wrapped(bad_val)


@parametrize_pydantic_fields
def test_pydantic_specific_fields_class(custom_type, good_val, bad_val):
    class A:
        def __init__(self, x) -> None:
            pass

    A.__init__.__annotations__["x"] = custom_type
    validates_with_pydantic(A)

    A(good_val)
    with pytest.raises(Exception):
        A(bad_val)


def test_custom_validation_config():
    # test that users can pass a custom-configured instance of
    # `pydantic.validate_arguments`
    from functools import partial

    from pydantic import validate_arguments

    class A:
        pass

    def f(x: A):
        return x

    yes_arb_types = partial(
        validates_with_pydantic,
        validator=validate_arguments(config=dict(arbitrary_types_allowed=True)),
    )

    no_arb_types = partial(
        validates_with_pydantic,
        validator=validate_arguments(config=dict(arbitrary_types_allowed=False)),
    )

    yes_arb_types(f)(A())

    with pytest.raises(RuntimeError):
        no_arb_types(f)(A())


@pyd_dataclass
class PydanticConf:
    x: Literal[1, 2]
    y: int = 2


@pytest.mark.parametrize("x", [1, 2])
def test_documented_example_passes(x):
    HydraConf = builds(PydanticConf, populate_full_signature=True)
    conf = instantiate(HydraConf, x=x)
    assert isinstance(conf, PydanticConf)
    assert conf == PydanticConf(x=x, y=2)


@settings(max_examples=20)
@given(x=(st.integers() | st.floats()).filter(lambda x: x != 1 and x != 2))
def test_documented_example_raises(x):
    HydraConf = builds(PydanticConf, populate_full_signature=True)
    with pytest.raises(Exception):
        # using a broad exception here because of
        # re-raising incompatibilities with Hydra
        instantiate(HydraConf, x=x)


@pyd_dataclass
<<<<<<< HEAD
class User:
    id: int
    name: str = "John Doe"
    friends: List[int] = dataclasses.field(default_factory=lambda: [0])
    age: Optional[int] = dataclasses.field(
        default=None,
        metadata=dict(title="The age of the user", description="do not lie!"),
    )

    # TODO: add support for pydantic.Field
    height: Optional[int] = Field(None, title="The height in cm", ge=50, le=300)


@pytest.mark.parametrize(
    "config_maker",
    [
        lambda u1: just(u1, hydra_convert="all"),
        # test hydra-convert applies within container
        lambda u1: just([u1], hydra_convert="all")[0],
    ],
)
def test_just_on_pydantic_dataclass(config_maker):
    u1 = User(id="42")  # type: ignore
    Conf = config_maker(u1)
    ju1 = instantiate(Conf)
    assert ju1 == u1 and isinstance(ju1, User)


# def test_pydantic_runtime_type_checking():
#     from hydra.errors import InstantiationException
#     Conf = builds(User, populate_full_signature=True)
#     inst_bad = Conf(id=22, height=10, age=-100)
#     inst_good = Conf(id=22, height=10, age=25)
#     with pytest.raises(InstantiationException):
#         instantiate(inst_bad)
#     assert inst_good == User(id=22, height=10, age=25) and isinstance(inst_good, User)
=======
class HasDefault:
    x: int = Field(default=1)


@pyd_dataclass
class HasDefaultFactory:
    x: Any = Field(default_factory=lambda: [1 + 2j])


@pytest.mark.parametrize(
    "target,kwargs",
    [
        (HasDefault, {}),
        (HasDefaultFactory, {}),
        (HasDefault, {"x": 12}),
        (HasDefaultFactory, {"x": [[-2j, 1 + 1j]]}),
    ],
)
def test_pop_sig_with_pydantic_Field(target, kwargs):
    Conf = builds(target, populate_full_signature=True)
    assert instantiate(Conf(**kwargs)) == target(**kwargs)
>>>>>>> 18b1f09c
<|MERGE_RESOLUTION|>--- conflicted
+++ resolved
@@ -1,11 +1,7 @@
 # Copyright (c) 2022 Massachusetts Institute of Technology
 # SPDX-License-Identifier: MIT
-<<<<<<< HEAD
 import dataclasses
-from typing import List, Optional
-=======
-from typing import Any
->>>>>>> 18b1f09c
+from typing import Any, List, Optional
 
 import hypothesis.strategies as st
 import pytest
@@ -107,7 +103,6 @@
 
 
 @pyd_dataclass
-<<<<<<< HEAD
 class User:
     id: int
     name: str = "John Doe"
@@ -144,7 +139,9 @@
 #     with pytest.raises(InstantiationException):
 #         instantiate(inst_bad)
 #     assert inst_good == User(id=22, height=10, age=25) and isinstance(inst_good, User)
-=======
+
+
+@pyd_dataclass
 class HasDefault:
     x: int = Field(default=1)
 
@@ -165,5 +162,4 @@
 )
 def test_pop_sig_with_pydantic_Field(target, kwargs):
     Conf = builds(target, populate_full_signature=True)
-    assert instantiate(Conf(**kwargs)) == target(**kwargs)
->>>>>>> 18b1f09c
+    assert instantiate(Conf(**kwargs)) == target(**kwargs)