# Copyright (c) 2021 Massachusetts Institute of Technology
# SPDX-License-Identifier: MIT

import logging
import os
import sys
import tempfile

<<<<<<< HEAD
import pkg_resources
=======
import hypothesis.strategies as st
>>>>>>> e1ec7e32
import pytest
from omegaconf import DictConfig, ListConfig

# Skip collection of tests that don't work on the current version of Python.
collect_ignore_glob = []

OPTIONAL_TEST_DEPENDENCIES = (
    "numpy",
    "torch",
    "jax",
    "pytorch_lightning",
    "pydantic",
    "beartype",
)

_installed = {pkg.key for pkg in pkg_resources.working_set}

for _module_name in OPTIONAL_TEST_DEPENDENCIES:
    if _module_name in _installed:
        collect_ignore_glob.append(f"**/*{_module_name}*.py")

if sys.version_info < (3, 8):
    collect_ignore_glob.append("*py38*")

if sys.version_info < (3, 9):
    collect_ignore_glob.append("*py39*")

if sys.version_info > (3, 6):
    collect_ignore_glob.append("*py36*")

if sys.version_info < (3, 7):
    collect_ignore_glob.append("**/*test_sequence_coercion.py")


@pytest.fixture()
def cleandir():
    """Run function in a temporary directory."""
    with tempfile.TemporaryDirectory() as tmpdirname:
        old_dir = os.getcwd()  # get current working directory (cwd)
        os.chdir(tmpdirname)  # change cwd to the temp-directory
        yield tmpdirname  # yields control to the test to be run
        os.chdir(old_dir)
        logging.shutdown()


<<<<<<< HEAD
pytest_plugins = "pytester"
=======
st.register_type_strategy(ListConfig, st.lists(st.integers()).map(ListConfig))
st.register_type_strategy(
    DictConfig, st.dictionaries(st.integers(), st.integers()).map(DictConfig)
)
>>>>>>> e1ec7e32
<|MERGE_RESOLUTION|>--- conflicted
+++ resolved
@@ -6,11 +6,8 @@
 import sys
 import tempfile
 
-<<<<<<< HEAD
+import hypothesis.strategies as st
 import pkg_resources
-=======
-import hypothesis.strategies as st
->>>>>>> e1ec7e32
 import pytest
 from omegaconf import DictConfig, ListConfig
 
@@ -29,7 +26,7 @@
 _installed = {pkg.key for pkg in pkg_resources.working_set}
 
 for _module_name in OPTIONAL_TEST_DEPENDENCIES:
-    if _module_name in _installed:
+    if _module_name not in _installed:
         collect_ignore_glob.append(f"**/*{_module_name}*.py")
 
 if sys.version_info < (3, 8):
@@ -56,11 +53,9 @@
         logging.shutdown()
 
 
-<<<<<<< HEAD
 pytest_plugins = "pytester"
-=======
+
 st.register_type_strategy(ListConfig, st.lists(st.integers()).map(ListConfig))
 st.register_type_strategy(
     DictConfig, st.dictionaries(st.integers(), st.integers()).map(DictConfig)
-)
->>>>>>> e1ec7e32
+)