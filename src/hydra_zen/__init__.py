# Copyright (c) 2021 Massachusetts Institute of Technology
# SPDX-License-Identifier: MIT

from ._hydra_overloads import (
    MISSING,
    instantiate,
    load_from_yaml,
    save_as_yaml,
    to_yaml,
)
from ._version import get_versions
<<<<<<< HEAD
from .structured_configs import builds, hydrated_dataclass, just, mutable_value
from .structured_configs._implementations import ZenField, get_target, make_config
=======
from .structured_configs import (
    builds,
    hydrated_dataclass,
    just,
    make_custom_builds_fn,
    mutable_value,
)
from .structured_configs._implementations import get_target
>>>>>>> 4831914b

__all__ = [
    "builds",
    "hydrated_dataclass",
    "just",
    "mutable_value",
    "get_target",
    "MISSING",
    "instantiate",
    "load_from_yaml",
    "save_as_yaml",
    "to_yaml",
<<<<<<< HEAD
    "make_config",
    "ZenField",
=======
    "make_custom_builds_fn",
>>>>>>> 4831914b
]

__version__ = get_versions()["version"]
del get_versions<|MERGE_RESOLUTION|>--- conflicted
+++ resolved
@@ -9,19 +9,16 @@
     to_yaml,
 )
 from ._version import get_versions
-<<<<<<< HEAD
-from .structured_configs import builds, hydrated_dataclass, just, mutable_value
-from .structured_configs._implementations import ZenField, get_target, make_config
-=======
 from .structured_configs import (
+    ZenField,
     builds,
     hydrated_dataclass,
     just,
+    make_config,
     make_custom_builds_fn,
     mutable_value,
 )
 from .structured_configs._implementations import get_target
->>>>>>> 4831914b
 
 __all__ = [
     "builds",
@@ -34,12 +31,9 @@
     "load_from_yaml",
     "save_as_yaml",
     "to_yaml",
-<<<<<<< HEAD
     "make_config",
     "ZenField",
-=======
     "make_custom_builds_fn",
->>>>>>> 4831914b
 ]
 
 __version__ = get_versions()["version"]
