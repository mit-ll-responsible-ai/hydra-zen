# Copyright (c) 2023 Massachusetts Institute of Technology
# SPDX-License-Identifier: MIT
# pyright: strict

import warnings
from collections import defaultdict, deque
from functools import wraps
from inspect import Parameter, signature
from typing import (
    Any,
    Callable,
    DefaultDict,
    Deque,
    Dict,
    FrozenSet,
    Generator,
    Generic,
    Iterable,
    List,
    Mapping,
    Optional,
    Sequence,
    Set,
    Tuple,
    Type,
    TypeVar,
    Union,
    cast,
    overload,
)

import hydra
from hydra.conf import HydraConf
from hydra.core.config_store import ConfigStore
from hydra.utils import instantiate
from omegaconf import DictConfig, ListConfig, OmegaConf
from typing_extensions import (
    Final,
    Literal,
    ParamSpec,
    Protocol,
    Self,
    TypeAlias,
    TypedDict,
    TypeGuard,
)

from hydra_zen import instantiate, just, make_custom_builds_fn
from hydra_zen._compatibility import HYDRA_VERSION, Version
from hydra_zen.errors import HydraZenValidationError
from hydra_zen.structured_configs._type_guards import safe_getattr
from hydra_zen.structured_configs._utils import get_obj_path
from hydra_zen.typing._implementations import (
    DataClass_,
    GroupName,
    Node,
    NodeName,
    StoreEntry,
)

from ..structured_configs._type_guards import is_dataclass
from ..structured_configs._utils import safe_name

__all__ = ["zen", "store", "Zen"]


R = TypeVar("R")
P = ParamSpec("P")
F = TypeVar("F")


_UNSPECIFIED_: Any = object()


_SUPPORTED_INSTANTIATION_TYPES: Tuple[Any, ...] = (dict, DictConfig, list, ListConfig)  # type: ignore

ConfigLike: TypeAlias = Union[
    DataClass_,
    Type[DataClass_],
    Dict[Any, Any],
    DictConfig,
]


def is_instantiable(
    cfg: Any,
) -> TypeGuard[ConfigLike]:
    return is_dataclass(cfg) or isinstance(cfg, _SUPPORTED_INSTANTIATION_TYPES)


SKIPPED_PARAM_KINDS = frozenset(
    (Parameter.POSITIONAL_ONLY, Parameter.VAR_KEYWORD, Parameter.VAR_POSITIONAL)
)


PreCall = Optional[Union[Callable[[Any], Any], Iterable[Callable[[Any], Any]]]]


def _flat_call(x: Iterable[Callable[P, Any]]) -> Callable[P, None]:
    def f(*args: P.args, **kwargs: P.kwargs) -> None:
        for fn in x:
            fn(*args, **kwargs)

    return f


class Zen(Generic[P, R]):
    """Implements the wrapping logic that is exposed by `hydra_zen.zen`

    Attributes
    ----------
    func : Callable[Sig, R]
        The function that was wrapped.

    CFG_NAME : str
        The reserved parameter name specifies to pass the input config through
        to the inner function. Can be overwritted via subclassing. Defaults
        to 'zen_cfg'

    See Also
    --------
    zen : A decorator that returns a function that will auto-extract, resolve, and instantiate fields from an input config based on the decorated function's signature.
    """

    # Specifies reserved parameter name specified to pass the
    # config through to the task function
    CFG_NAME: str = "zen_cfg"

    def __repr__(self) -> str:
        return f"zen[{(safe_name(self.func))}({', '.join(self.parameters)})](cfg, /)"

    def __init__(
        self,
        __func: Callable[P, R],
        *,
        exclude: Optional[Union[str, Iterable[str]]] = None,
        pre_call: PreCall = None,
        unpack_kwargs: bool = False,
    ) -> None:
        """
        Parameters
        ----------
        func : Callable[Sig, R], positional-only
            The function being wrapped.

        unpack_kwargs: bool, optional (default=False)
            If `True` a `**kwargs` field in the wrapped function's signature will be
            populated by all of the input config entries that are not specified by the
            rest of the signature (and that are not specified by the `exclude`
            argument).

        pre_call : Optional[Callable[[Any], Any] | Iterable[Callable[[Any], Any]]]
            One or more functions that will be called with the input config prior
            to the wrapped functions. An iterable of pre-call functions are called
            from left (low-index) to right (high-index).

        exclude: Optional[str | Iterable[str]]
            Specifies one or more parameter names in the function's signature
            that will not be extracted from input configs by the zen-wrapped function.

            A single string of comma-separated names can be specified.
        """
        self.func: Callable[P, R] = __func

        try:
            # Must cast to dict so that `self` is pickle-compatible.
            self.parameters: Mapping[str, Parameter] = dict(
                signature(self.func).parameters
            )
        except (ValueError, TypeError):
            raise HydraZenValidationError(
                "hydra_zen.zen can only wrap callables that possess inspectable "
                "signatures."
            )

        if not isinstance(unpack_kwargs, bool):  # type: ignore
            raise TypeError(f"`unpack_kwargs` must be type `bool` got {unpack_kwargs}")

        self._unpack_kwargs: bool = unpack_kwargs and any(
            p.kind is p.VAR_KEYWORD for p in self.parameters.values()
        )

        self._exclude: Set[str]

        if exclude is None:
            self._exclude = set()
        elif isinstance(exclude, str):
            self._exclude = {k.strip() for k in exclude.split(",")}
        else:
            self._exclude = set(exclude)

        if self.CFG_NAME in self.parameters:
            self._has_zen_cfg = True
            self.parameters = {
                name: param
                for name, param in self.parameters.items()
                if name != self.CFG_NAME
            }
        else:
            self._has_zen_cfg = False

        self._pre_call_iterable = (
            (pre_call,) if not isinstance(pre_call, Iterable) else pre_call
        )

        # validate pre-call signatures
        for _f in self._pre_call_iterable:
            if _f is None:
                continue

            _f_params = signature(_f).parameters

            if (sum(p.default is p.empty for p in _f_params.values()) > 1) or len(
                _f_params
            ) == 0:
                raise HydraZenValidationError(
                    f"pre_call function {_f} must be able to accept a single "
                    "positional argument"
                )

        self.pre_call: Optional[Callable[[Any], Any]] = (
            pre_call if not isinstance(pre_call, Iterable) else _flat_call(pre_call)
        )

    @staticmethod
    def _normalize_cfg(
        cfg: Union[
            DataClass_,
            Type[DataClass_],
            Dict[Any, Any],
            List[Any],
            ListConfig,
            DictConfig,
            str,
        ],
    ) -> DictConfig:
        if is_dataclass(cfg):
            # ensures that default factories and interpolated fields
            # are resolved
            cfg = OmegaConf.structured(cfg)

        elif not OmegaConf.is_config(cfg):
            if not isinstance(cfg, (dict, str)):
                raise HydraZenValidationError(
                    f"`cfg` must be a dataclass, dict/DictConfig, or "
                    f"dict-style yaml-string. Got {cfg}"
                )
            cfg = OmegaConf.create(cfg)

        if not isinstance(cfg, DictConfig):
            raise HydraZenValidationError(
                f"`cfg` must be a dataclass, dict/DictConfig, or "
                f"dict-style yaml-string. Got {cfg}"
            )
        return cfg

    def validate(self, __cfg: Union[ConfigLike, str]) -> None:
        """Validates the input config based on the decorated function without calling said function.

        Parameters
        ----------
        cfg : dict | list | DataClass | Type[DataClass] | str
            (positional only) A config object or yaml-string whose attributes will be
            checked according to the signature of `func`.

        Raises
        ------
        HydraValidationError
            `cfg` is not a valid input to the zen-wrapped function.
        """
        for _f in self._pre_call_iterable:
            if isinstance(_f, Zen):
                _f.validate(__cfg)

        cfg = self._normalize_cfg(__cfg)

        num_pos_only = sum(
            p.kind is p.POSITIONAL_ONLY for p in self.parameters.values()
        )

        _args_ = getattr(cfg, "_args_", [])

        if not isinstance(_args_, Sequence):
            raise HydraZenValidationError(
                f"`cfg._args_` must be a sequence type (e.g. a list), got {_args_}"
            )

        if num_pos_only and len(_args_) != num_pos_only:
            raise HydraZenValidationError(
                f"{self.func} has {num_pos_only} positional-only arguments, but "
                f"`cfg` specifies {len(getattr(cfg, '_args_', []))} positional "
                f"arguments via `_args_`."
            )

        missing_params: List[str] = []
        for name, param in self.parameters.items():
            if name in self._exclude:
                continue

            if param.kind in SKIPPED_PARAM_KINDS:
                continue

            if not hasattr(cfg, name) and param.default is param.empty:
                missing_params.append(name)

        if missing_params:
            raise HydraZenValidationError(
                f"`cfg` is missing the following fields: {', '.join(missing_params)}"
            )

    @staticmethod
    def instantiate(__c: Any) -> Any:
        """Instantiates each config that is extracted by `zen` before calling the wrapped function.

        Overwrite this to change `ZenWrapper`'s instantiation behavior."""
        __c = instantiate(__c)
        if isinstance(__c, (ListConfig, DictConfig)):
            return OmegaConf.to_object(__c)
        else:
            return __c

    # TODO: add "extract" option that enables returning dict of fields
    def __call__(self, __cfg: Union[ConfigLike, str]) -> R:
        """
        Extracts values from the input config based on the decorated function's
        signature, resolves & instantiates them, and calls the function with them.

        Parameters
        ----------
        cfg : dict | DataClass | Type[DataClass] | str
            (positional only) A config object or yaml-string whose attributes will be
            extracted by-name according to the signature of `func` and passed to `func`.

            Attributes of types that can be instantiated by Hydra will be instantiated
            prior to being passed to `func`.

        Returns
        -------
        func_out : R
            The result of `func(<args extracted from cfg>)`
        """
        cfg = self._normalize_cfg(__cfg)
        # resolves all interpolated values in-place
        OmegaConf.resolve(cfg)

        if self.pre_call is not None:
            self.pre_call(cfg)

        args_ = list(getattr(cfg, "_args_", []))

        cfg_kwargs = {
            name: (
                safe_getattr(cfg, name, param.default)
                if param.default is not param.empty
                else safe_getattr(cfg, name)
            )
            for name, param in self.parameters.items()
            if param.kind not in SKIPPED_PARAM_KINDS and name not in self._exclude
        }
        extra_kwargs = {self.CFG_NAME: cfg} if self._has_zen_cfg else {}
        if self._unpack_kwargs:
            names = (
                name
                for name in cfg
                if name not in cfg_kwargs
                and name not in self._exclude
                and isinstance(name, str)
            )
            cfg_kwargs.update({name: cfg[name] for name in names})
        return self.func(
            *(self.instantiate(x) if is_instantiable(x) else x for x in args_),
            **{
                name: self.instantiate(val) if is_instantiable(val) else val
                for name, val in cfg_kwargs.items()
            },
            **extra_kwargs,
        )  # type: ignore

    def hydra_main(
        self,
        config_path: Optional[str] = _UNSPECIFIED_,
        config_name: Optional[str] = None,
        version_base: Optional[str] = _UNSPECIFIED_,
    ) -> Callable[[Any], Any]:
        """
        Generates a Hydra-CLI for the wrapped function. Equivalent to `hydra.main(zen(func), [...])()`

        Parameters
        ----------
        config_path : Optional[str]
            The config path, an absolute path to a directory or a directory relative to
            the declaring python file. If `config_path` is not specified no directory is
            added to the config search path.

            Specifying `config_path` via `Zen.hydra_main` is only supported for
            Hydra 1.3.0+.

        config_name : Optional[str]
            The name of the config (usually the file name without the .yaml extension)

        version_base : Optional[str]
            There are three classes of values that the version_base parameter supports,
            given new and existing users greater control of the default behaviors to
            use.

            - If the version_base parameter is not specified, Hydra 1.x will use defaults compatible with version 1.1. Also in this case, a warning is issued to indicate an explicit version_base is preferred.
            - If the version_base parameter is None, then the defaults are chosen for the current minor Hydra version. For example for Hydra 1.2, then would imply config_path=None and hydra.job.chdir=False.
            - If the version_base parameter is an explicit version string like "1.1", then the defaults appropriate to that version are used.

        Returns
        -------
        hydra_main : Callable[[Any], Any]
            Equivalent to `hydra.main(zen(func), [...])()`
        """

        kw = dict(config_name=config_name)

        # For relative config paths, Hydra looks in the directory relative to the file
        # in which the task function is defined. Unfortunately, it is only able to
        # follow wrappers starting in Hydra 1.3.0. Thus `Zen.hydra_main` cannot
        # handle string config_path entries until Hydra 1.3.0
        if (config_path is _UNSPECIFIED_ and HYDRA_VERSION < Version(1, 2, 0)) or (
            (
                isinstance(config_path, str)
                or (config_path is _UNSPECIFIED_ and version_base == "1.1")
            )
            and HYDRA_VERSION < Version(1, 3, 0)
        ):  # pragma: no cover
            warnings.warn(
                "Specifying config_path via hydra_zen.zen(...).hydra_main "
                "is only supported for Hydra 1.3.0+"
            )
        if Version(1, 3, 0) <= HYDRA_VERSION and isinstance(config_path, str):
            # Here we create an on-the-fly wrapper so that Hydra can trace
            # back through the wrapper to the original task function
            # We could give `Zen` as `__wrapped__` attr, but this messes with
            # things like `inspect.signature`.
            #
            # A downside of this is that `wrapper` is not pickle-able.
            @wraps(self.func)
            def wrapper(cfg: Any):
                return self(cfg)

            target = wrapper
        else:
            target = self

        if config_path is not _UNSPECIFIED_:
            kw["config_path"] = config_path

        if version_base is not _UNSPECIFIED_:  # pragma: no cover
            kw["version_base"] = version_base

        return hydra.main(**kw)(target)()


@overload
def zen(
    __func: Callable[P, R],
    *,
    unpack_kwargs: bool = ...,
    pre_call: PreCall = ...,
    ZenWrapper: Type[Zen[P, R]] = Zen,
    exclude: Optional[Union[str, Iterable[str]]] = None,
) -> Zen[P, R]:
    ...


@overload
def zen(
    __func: Literal[None] = ...,
    *,
    unpack_kwargs: bool = ...,
    pre_call: PreCall = ...,
    ZenWrapper: Type[Zen[Any, Any]] = ...,
    exclude: Optional[Union[str, Iterable[str]]] = None,
) -> Callable[[Callable[P, R]], Zen[P, R]]:
    ...


def zen(
    __func: Optional[Callable[P, R]] = None,
    *,
    unpack_kwargs: bool = False,
    pre_call: PreCall = None,
    exclude: Optional[Union[str, Iterable[str]]] = None,
    ZenWrapper: Type[Zen[P, R]] = Zen,
) -> Union[Zen[P, R], Callable[[Callable[P, R]], Zen[P, R]]]:
    r"""zen(func, /, pre_call, ZenWrapper)

    A wrapper that returns a function that will auto-extract, resolve, and
    instantiate fields from an input config based on the wrapped function's signature.

    .. code-block:: pycon

       >>> fn = lambda x, y, z : x+y+z
       >>> wrapped_fn = zen(fn)

       >>> cfg = dict(x=1, y=builds(int, 4), z="${y}", unused=100)
       >>> wrapped_fn(cfg)  # x=1, y=4, z=4
       9

    The main purpose of `zen` is to enable a user to write/use Hydra-agnostic functions
    as the task functions for their Hydra app. See "Notes" for more details.

    Parameters
    ----------
    func : Callable[Sig, R], positional-only
        The function being wrapped.

    unpack_kwargs: bool, optional (default=False)
        If `True` a `**kwargs` field in the wrapped function's signature will be
        populated by all of the input config entries that are not specified by the rest
        of the signature (and that are not specified by the `exclude` argument).

    pre_call : Optional[Callable[[Any], Any] | Iterable[Callable[[Any], Any]]]
        One or more functions that will be called with the input config prior
        to the wrapped function. An iterable of pre-call functions are called
        from left (low-index) to right (high-index).

        This is useful, e.g., for seeding a RNG prior to the instantiation phase
        that is triggered when calling the wrapped function.

    exclude: Optional[str | Iterable[str]]
        Specifies one or more parameter names in the function's signature
        that will not be extracted from input configs by the zen-wrapped function.

        A single string of comma-separated names can be specified.

    ZenWrapper : Type[hydra_zen.wrapper.Zen], optional (default=Zen)
        If specified, a subclass of `Zen` that customizes the behavior of the wrapper.

    Returns
    -------
    wrapped : Zen[Sig, R]
        A callable with signature `(conf: ConfigLike, \\) -> R`

        The wrapped function is an instance of `hydra_zen.wrapper.Zen` and accepts
        a single Hydra config (a dataclass, dictionary, or omegaconf container). The
        parameters of the wrapped function's signature determine the fields that are
        extracted from the config; only those fields that are accessed will be resolved
        and instantiated.

    See Also
    --------
    hydra_zen.wrapper.Zen : Implements the wrapping logic that is exposed by `hydra_zen.zen`.

    Notes
    -----
    The following pseudo code conveys the core functionality of `zen`:

    .. code-block:: python

       from hydra_zen import instantiate as inst

       def zen(func):
           sig = get_signature(func)

           def wrapped(cfg):
               cfg = resolve_interpolated_fields(cfg)
               kwargs = {p: inst(getattr(cfg, p)) for p in sig}
               return func(**kwargs)
           return wrapped

    The presence of a parameter named "zen_cfg" in the wrapped function's signature
    will cause `zen` to pass the full, resolved config to that field. This specific
    parameter name can be overridden via `Zen.CFG_NAME`.

    Specifying `config_path` via `Zen.hydra_main` is only supported for Hydra 1.3.0+.

    Examples
    --------
    **Basic Usage**

    >>> from hydra_zen import zen, make_config, builds
    >>> def f(x, y): return x + y
    >>> zen_f = zen(f)

    The wrapped function – `zen_f` – accepts a single argument: a Hydra-compatible
    config that has the attributes "x" and "y":

    >>> zen_f
    zen[f(x, y)](cfg, /)

    "Configs" – dataclasses, dictionaries, and omegaconf containers – are acceptable
    inputs to zen-wrapped functions. Interpolated fields will be resolved and
    sub-configs will be instantiated. Excess fields in the config are unused.

    >>> zen_f(make_config(x=1, y=2, z=999))  # z is not used
    3
    >>> zen_f(dict(x=2, y="${x}"))  # y will resolve to 2
    4
    >>> zen_f(dict(x=2, y=builds(int, 10)))  # y will instantiate to 10
    12

    The wrapped function can be accessed directly

    >>> zen_f.func
    <function __main__.f(x, y)>
    >>> zen_f.func(-1, 1)
    0

    `zen` is compatible with partial'd functions.

    >>> from functools import partial
    >>> pf = partial(lambda x, y: x + y, x=10)
    >>> zpf = zen(pf)
    >>> zpf(dict(y=1))
    11
    >>> zpf(dict(x='${y}', y=1))
    2

    One can specify `exclude` to prevent particular variables from being extracted from
    a config:

    >>> def g(x=1, y=2): return (x, y)
    >>> cfg = {"x": -10, "y": -20}
    >>> zen(g)(cfg)  # extracts x & y from config to call f
    (-10, -20)
    >>> zen(g, exclude="x")(cfg)  # extracts y from config to call f(x=1, ...)
    (1, -20)
    >>> zen(g, exclude="x,y")(cfg)  # defers to f's defaults
    (1, 2)

    Populating a `**kwargs` field via `unpack_kwargs=True`:

    >>> def h(a, **kw):
    ...     return a, kw

    >>> cfg = dict(a=1, b=22)
    >>> zen(h, unpack_kwargs=False)(cfg)
    (1, {})
    >>> zen(h, unpack_kwargs=True)(cfg)
    (1, {'b': 22})


    **Passing Through The Full Input Config**

    Some task functions require complete access to the full config to gain access to
    sub-configs. One can specify the field named `zen_config` in their task function's
    signature to signal `zen` that it should pass the full config to that parameter .

    >>> @zen
    ... def zf(x: int, zen_cfg):
    ...     return x, zen_cfg
    >>> zf(dict(x=1, y="${x}", foo="bar"))
    (1, {'x': 1, 'y': 1, 'foo': 'bar'})

    **Including a pre-call function**

    Given that a zen-wrapped function will automatically extract and instantiate config
    fields upon being called, it can be necessary to include a pre-call step that
    occurs prior to any instantiation. `zen` can be passed one or more pre-call
    functions that will be called with the input config as a precursor to calling the
    decorated function.

    Consider the following scenario where the instantiating the input config involves
    drawing a random value, which we want to be made deterministic with a configurable
    seed. We will use a pre-call function to seed the RNG prior to the instantiation.

    >>> import random
    >>> from hydra_zen import builds, zen
    >>>
    >>> def func(rand_val: int): return rand_val
    >>>
    >>> cfg = dict(
    ...         seed=0,
    ...         rand_val=builds(random.randint, 0, 10),
    ... )
    >>> wrapped = zen(func, pre_call=lambda cfg: random.seed(cfg.seed))

    >>> @zen(pre_call=lambda cfg: random.seed(cfg.seed))
    ... def f1(rand_val: int):
    ...     return rand_val

    >>> [f1(cfg) for _ in range(10)]
    [6, 6, 6, 6, 6, 6, 6, 6, 6, 6]


    **Using `zen` instead of `@hydra.main`**

    The object returned by zen provides a convenience method – `Zen.hydra_main` –
    to generate a CLI for a zen-wrapped task function:

    .. code-block:: python

       # example.py
       from hydra_zen import zen, store

       @store(name="my_app")
       def task(x: int, y: int):
           print(x + y)

       if __name__ == "__main__":
           store.add_to_hydra_store()
           zen(task).hydra_main(config_name="my_app", config_path=None, version_base="1.2")


    .. code-block:: console

       $ python example.py x=1 y=2
       3


    **Validating input configs**

    An input config can be validated against a zen-wrapped function – without calling
    said function – via the `.validate` method.

    >>> def f2(x: int): ...
    >>> zen_f = zen(f2)
    >>> zen_f.validate({"x": 1})  # OK
    >>> zen_f.validate({"y": 1})  # Missing x
    HydraZenValidationError: `cfg` is missing the following fields: x

    Validation propagates through zen-wrapped pre-call functions:

    >>> zen_f2 = zen(f2, pre_call=zen(lambda seed: None))
    >>> zen_f2.validate({"x": 1, "seed": 10})  # OK
    >>> zen_f2.validate({"x": 1})  # Missing seed as required by pre-call
    HydraZenValidationError: `cfg` is missing the following fields: seed
    """
    if __func is not None:
        return ZenWrapper(
            __func, pre_call=pre_call, exclude=exclude, unpack_kwargs=unpack_kwargs
        )

    def wrap(f: Callable[P, R]) -> Zen[P, R]:
        return ZenWrapper(
            f, pre_call=pre_call, exclude=exclude, unpack_kwargs=unpack_kwargs
        )

    return wrap


fbuilds = make_custom_builds_fn(populate_full_signature=True)


def default_to_config(
    target: Union[
        Callable[..., Any],
        DataClass_,
        List[Any],
        Dict[Any, Any],
        ListConfig,
        DictConfig,
    ],
    **kw: Any,
) -> Union[DataClass_, Type[DataClass_], ListConfig, DictConfig]:
    """Creates a config that describes `target`.

    This function is designed to selectively apply `hydra_zen.builds` or
    `hydra_zen.just` in a way that permits maximum compatibility with common
    inputs to `hydra_zen.ZenStore`. It behavior can be summarized based on the type of
    `target`

    - OmegaConf containers and dataclass *instances* are returned unchanged
    - A dataclass type is processed as `builds(target, **kw, populate_full_signature=True, builds_bases=(target,))`
    - Lists and dictionaries are processed by `hydra_zen.just`
    - All other inputs are processed as `builds(target, **kw, populate_full_signature=True)`

    Parameters
    ----------
    target : Callable[..., Any] | DataClass | Type[DataClass] | list | dict

    **kw : Any
        Keyword arguments to be passed to `builds`.

    Returns
    -------
    target_config :  DataClass | Type[DataClass] | list | dict

    Examples
    --------
    Lists and dictionaries

    >>> from hydra_zen.wrapper import default_to_config
    >>> default_to_config([1, {"z": 2+2j}])
    [1, {'z': ConfigComplex(real=2.0, imag=2.0, _target_='builtins.complex')}]

    Dataclass types

    >>> from dataclasses import dataclass
    >>>
    >>> @dataclass
    ... class A:
    ...     x: int
    ...     y: int

    >>> Builds_A = default_to_config(A, y=22)
    >>> Builds_A(x=1)
    Builds_A(x=1, y=22, _target_='__main__.A')
    >>> issubclass(Builds_A, A)
    True

    A function

    >>> from hydra_zen import to_yaml
    >>> def func(x: int, y: int): ...
    >>> print(to_yaml(default_to_config(func)))
    _target_: __main__.func
    x: ???
    'y': ???
    """
    if is_dataclass(target):
        if isinstance(target, type):
            if issubclass(target, HydraConf):
                # don't auto-config HydraConf
                return target

            if not kw and get_obj_path(target).startswith("types."):
                # handles dataclasses returned by make_config()
                return target

<<<<<<< HEAD
=======
            if hasattr(target, "_target_"):
                # TODO: mirror _partial_ et al settings in kw here
                pass
>>>>>>> 2267fa6f
            return fbuilds(target, **kw, builds_bases=(target,))
        if kw:
            raise ValueError(
                "store(<dataclass-instance>, [...]) does not support specifying "
                "keyword arguments"
            )
        return target

    elif isinstance(target, (dict, list)):
        # TODO: convert to OmegaConf containers?
        return just(target)
    elif isinstance(target, (DictConfig, ListConfig)):
        return target
    else:
        t = cast(Callable[..., Any], target)
        return fbuilds(t, **kw)


class _HasName(Protocol):
    __name__: str


# TODO: Should we automatically snake-case?
def get_name(target: _HasName) -> str:
    name = getattr(target, "__name__", None)
    if not isinstance(name, str):
        raise TypeError(
            f"Cannot infer config store entry name for {target}. It does not have a "
            f"`__name__` attribute. Please manually specify `store({target}, "
            f"name=<some name>, [...])`"
        )
    return name


class _StoreCallSig(TypedDict):
    """Arguments for ZenStore.__call__

    This default dict enables us to easily update/merge the default arguments for a
    specific ZenStore instance, in support of self-partialing behavior."""

    name: Union[NodeName, Callable[[Any], NodeName]]
    group: Union[GroupName, Callable[[Any], GroupName]]
    package: Optional[Union[str, Callable[[Any], str]]]
    provider: Optional[str]
    __kw: Dict[str, Any]  # kwargs passed to to_config
    to_config: Callable[[Any], Any]


# TODO: make frozen dict
defaults: Final = _StoreCallSig(
    name=get_name,
    group=None,
    package=None,
    provider=None,
    to_config=default_to_config,
    __kw={},
)

_DEFAULT_KEYS: Final[FrozenSet[str]] = frozenset(
    _StoreCallSig.__required_keys__ - {"__kw"}
)


class _Deferred:
    __slots__ = ("to_config", "target", "kw")

    def __init__(
        self, to_config: Callable[[F], Node], target: F, kw: Dict[str, Any]
    ) -> None:
        self.to_config = to_config
        self.target = target
        self.kw = kw

    def __call__(self) -> Any:
        return self.to_config(self.target, **self.kw)


def _resolve_node(entry: StoreEntry, copy: bool) -> StoreEntry:
    """Given an entry, updates the entry so that its node is not deferred, and returns
    the entry. This function is a passthrough for an entry whose node is not deferred"""
    item = entry["node"]
    if isinstance(item, _Deferred):
        entry["node"] = item()

    if copy:
        entry = entry.copy()
    return entry


class ZenStore:
    """An abstraction over Hydra's store, for creating multiple, isolated config stores.

    Whereas Hydra exposes a single global config store that provides no warnings when
    store entries are overwritted, `ZenStore` instances are isolated, do not populate
    the global store unless instructed to, and they protect users from unwittingly
    overwriting store entries.

    Notes
    -----
    `hydra_zen.store` is available as a pre-instantiated globally-available store,
    which is initialized as:

    .. code-block:: python

       store = ZenStore(
           name="zen_store",
           deferred_to_config=True,
           deferred_hydra_store=True,
       )

    Internally, each `ZenStore` instance holds a mapping of::

        tuple[group, name] ->  {node: Dataclass | omegaconf.Container,
                                name: str,
                                group: str,
                                package: Optional[str],
                                provider: Optional[str]}

    **Auto-config capabilities**

    `ZenStore` is also designed to consolidate the config-creation and storage process;
    it can be used to automatically apply config-creation a function (e.g.,
    `~hydra_zen.builds`) to a target in order to auto-generate a config for the
    target, which is then stored.

    .. tab-set::

      .. tab-item:: Via auto-config

         .. code-block:: python

            from hydra_zen import store
            def func(x, y): ...

            store(func, x=2, y=3)


      .. tab-item:: Via manually-specified config

         .. code-block:: python

            from hydra_zen import builds, store
            def func(x, y): ...

            store(builds(func, x=2, y=3, populate_full_signature=True), name="func")

    It can also be used to decorate config-targets and dataclasses, enabling "inline"
    config creation and storage patterns.

    These auto config-creation capabilities are designed to be deferred until a
    config is actually accessed by users or added to Hydra's global config store. This
    enables store-decorator patterns to be used within library code without slowing
    down import times.

    **Self-partialing patterns**

    A `ZenStore` instance can be called repeatedly - without a config target - with
    different options to incrementally change the store's default configurations. E.g.
    the following are effectively equivalent

    .. tab-set::

      .. tab-item:: Self-partialing pattern

         .. code-block:: python

               from hydra_zen import store

               book_store = store(group="books")
               romance_store = book_store(provider="genre: romance")
               fantasy_store = book_store(provider="genre: fantasy")

               romance_store({"title": "heartfelt"})
               romance_store({"title": "lustfully longingness"})

               fantasy_store({"title": "elvish cookbook"})
               fantasy_store({"title": "dwarves can't jump"})


      .. tab-item:: Manual pattern

         .. code-block:: python

            from hydra_zen import store

            store(
                {"title": "heartfelt"},
                group="book",
                provider="genre: romance",
            )
            store(
                {"title": "lustfully longingness"},
                group="book",
                provider="genre: romance",
            )

            store(
                {"title": "elvish cookbook"},
                group="book",
                provider="genre: fantasy",
            )
            store(
                {"title": "dwarves can't jump"},
                group="book",
                provider="genre: fantasy",
            )

    **Configuring Hydra itself**

    Special support is provided for overriding Hydra's configuration; the name and
    group of the store entry is inferred to be 'config' and 'hydra', respectively,
    when an instance/subclass of `HydraConf` is being stored. E.g., specifying

    .. code-block:: python

       from hydra.conf import HydraConf, JobConf
       from hydra_zen import store

       store(HydraConf(job=JobConf(chdir=True)))

    is equivalent to writing the following manually

    .. code-block:: python

       store(HydraConf(job=JobConf(chdir=True)), name="config", group="hydra", provider="hydra_zen")

    Additionally, overwriting the store entry for `HydraConf` will not raise an error
    even if `ZenStore(overwrite_ok=False)` is specified.

    Examples
    --------
    (Some helpful boilerplate code for these examples)

    >>> from hydra_zen import to_yaml, store, ZenStore
    >>> def pyaml(x):
    ...     # for pretty printing configs
    ...     print(to_yaml(x))

    **Basic usage**

    Let's add a config to hydra-zen's pre-instantiated `ZenStore` instance. Each store
    entry must have an associated name. Optionally, a group, package, and/or provider
    may be specified for the entry as well.

    >>> config1 = {'name': 'Roger', 'age': 24}
    >>> config2 = {'name': 'Rita', 'age': 27}
    >>> _ = store(config1, name="roger", group="profiles")
    >>> _ = store(config2, name="rita", group="profiles")
    >>> store
    zen_store
    {'profiles': ['roger', 'rita']}

    A store's entries are keyed by their `(group, name)` pairs (the default group is
    `None`).

    >>> store["profiles", "roger"]  # (group, name) -> config node
    {'name': 'Roger', age: 24}

    By default, the stored config(s) will be "enqueued" for addition to Hydra's config
    store. The method `.add_to_hydra_store()` must be called to add the enqueued
    configs to Hydra's central store.

    >>> store.has_enqueued()
    True
    >>> store.add_to_hydra_store()  # adds all enqueued entries to Hydra's global store
    >>> store.has_enqueued()
    False

    By default, attempting to overwrite an entry will result in an error.

    >>> store({}, name="rita", group="profiles")  # same name and group as above
    ValueError: (name=rita group=profiles): Hydra config store entry already exists.
    Specify `overwrite_ok=True` to enable replacing config store entries

    We can create a distinct store that has an independent internal repository of
    configs.

    >>> new_store = ZenStore("new_store")
    >>> _ = new_store([1, 2, 3], name="backbone")

    >>> store
    zen_store
    {'profiles': ['roger', 'rita']}
    >>> new_store
    new_store
    {None: ['backbone']}

    .. _store-autoconf:

    **Auto-config capabilities**

    The input to a store is processed by the store's `to_config` function prior to
    creating the stored config node. This defaults to
    `hydra_zen.wrapper.default_to_config`, which applies `hydra_zen.builds` or
    `hydra_zen.just` to inputs based on their types.

    For instance, consider the following function:

    >>> def sum_it(a: int, b: int): return a + b

    We can pass `sum_it` directly to our store to leverage auto-config and auto-naming
    capabilities. Here, `builds(sum_it, a=1, b=2)` will be called under the hood by
    `new_store` to create the config for `sum_it`.

    >>> store2 = ZenStore()
    >>> _ = store2(sum_it, a=1, b=2)  # entry name defaults to `sum_it.__name__`
    >>> config = store2[None, "sum_it"]
    >>> pyaml(config)
    _target_: __main__.sum_it
    a: 1
    b: 2

    Refer to `hydra_zen.wrapper.default_to_config` for more details about the default
    auto-config behaviors of `ZenStore`.

    **Support for decorator patterns**

    `ZenStore.__call__` is a pass-through and can be used as a decorator. Let's add two
    store entries for `func` by decorating it.

    >>> store = ZenStore()

    >>> @store(a=1, b=22, name="func1")
    ... @store(a=-10, name="func2")
    ... def func(a: int, b: int):
    ...     return a - b

    Each application of `@store` utilizes the store's auto-config capability
    to create and store a config inline. I.e. the above snippet is equivalent to

    >>> from hydra_zen import builds
    >>>
    >>> store(builds(func, a=1, b=22), name="func1")
    >>> store(builds(func, a=-10,
    ...              populate_full_signature=True
    ...              ),
    ...       name="func2",
    ... )


    >>> func(10, 3)  # the decorated function is left unchanged
    7
    >>> pyaml(store[None, "func1"])
    _target_: __main__.func
    a: 1
    b: 22
    >>> pyaml(store[None, "func2"])
    _target_: __main__.func
    b: ???
    a: -10

    Note that, by default, the application of `to_config` via the store **is deferred
    until that entry is actually accessed**. This offsets the runtime cost of
    constructing configs for the decorated function so that it need not be paid until
    the config is actually accessed by the store.

    .. _self-partial:

    **Customizable store defaults via 'self-partialing' patterns**

    The default values for a store's `__call__` parameters – `group`, `to_config`, etc.
    – can easily be customized. Simply call the store with those new values and
    without specifying an object to be stored. This will return a "mirrored" store
    instance – with the same internal state as the original store – with updated
    defaults.

    For example, let's create a store where we want to store multiple configs under a
    `'math'` group and under a `'functools'` group, respectively.

    >>> import math
    >>> import functools

    >>> new_store = ZenStore()
    >>> math_store = new_store(group="math")  # overwrites group default
    >>> tool_store = new_store(group="functools")  # overwrites group default

    `math_store` and `tool_store` both share the same internal state as `new_store`, but
    have overwritten default values for the `group`.

    >>> math_store(math.floor)  # equivalent to: `new_store(math.floor, group="math")`
    >>> math_store(math.ceil)
    >>> tool_store(functools.lru_cache)
    >>> tool_store(functools.wraps)

    See that `new_store` has entries under these corresponding groups:

    >>> new_store
    custom_store
    {'math': ['floor', 'ceil'], 'functools': ['lru_cache', 'wraps']}

    These "self-partialing" patterns can be chained indefinitely and can be used to set
    partial defaults for the `to_config` function.

    >>> profile_store = new_store(group="profile")
    >>> schemaless = profile_store(schema="<none>")

    >>> from dataclasses import dataclass
    >>>
    >>> @profile_store(name="admin", has_root=True)
    >>> @schemaless(name="test_admin", has_root=True)
    >>> @schemaless(name="test_user", has_root=False)
    >>> @dataclass
    >>> class Profile:
    >>>     username: str
    >>>     schema: str
    >>>     has_root: bool

    >>> pyaml(new_store["profile", "admin"])
    username: ???
    schema: ???
    has_root: true
    _target_: __main__.Profile

    >>> pyaml(new_store["profile", "test_admin"])
    username: ???
    schema: <none>
    has_root: true
    _target_: __main__.Profile
    """

    __slots__ = (
        "name",
        "_internal_repo",
        "_defaults",
        "_queue",
        "_deferred_to_config",
        "_deferred_store",
        "_overwrite_ok",
        "_warn_node_kwarg",
    )

    def __init__(
        self,
        name: Optional[str] = None,
        *,
        deferred_to_config: bool = True,
        deferred_hydra_store: bool = True,
        overwrite_ok: bool = False,
        warn_node_kwarg: bool = True,
    ) -> None:
        """
        Parameters
        ----------
        name : Optional[str]
            The name for this store.

        deferred_to_config : bool, default=True
            If `True` (default), this store will a not apply `to_config` to the
            target until that specific entry is accessed by the store.

        deferred_hydra_store : bool, default=True
            If `True` (default), this store will not add entries to Hydra's global
            config store until `store.add_to_hydra_store` is called explicitly.

        overwrite_ok : bool, default=False
            If `False` (default), attempting to overwrite entries in this store and
            trying to use this store to overwrite entries in Hydra's global store
            will raise a `ValueError`.

        warn_node_kwarg: bool, default=True
            If `True` specifying a `node` kwarg in `ZenStore.__call__` will emit a
            warning.

            This helps to protect users from mistakenly self-partializing a store
            with `store(node=Config)` instead of actually storing the node with
            `store(Config)`.
        """
        if not isinstance(deferred_to_config, bool):  # type: ignore
            raise TypeError(
                f"deferred_to_config must be a bool, got {deferred_to_config}"
            )

        if not isinstance(overwrite_ok, bool):  # type: ignore
            raise TypeError(f"overwrite_ok must be a bool, got {overwrite_ok}")

        if not isinstance(deferred_hydra_store, bool):  # type: ignore
            raise TypeError(
                f"deferred_hydra_store must be a bool, got {deferred_hydra_store}"
            )

        self.name: str = "custom_store" if name is None else name

        # The following attributes are mirrored across store instances that are
        # created via the 'self-partialing' process
        self._internal_repo: Dict[Tuple[GroupName, NodeName], StoreEntry] = {}
        # Internal repo entries that have yet to be added to Hydra's config store
        self._queue: Deque[StoreEntry] = deque([])

        self._deferred_to_config = deferred_to_config
        self._deferred_store = deferred_hydra_store
        self._overwrite_ok = overwrite_ok
        # Contains the current default arguments for `self.__call__`
        self._defaults: _StoreCallSig = defaults.copy()

        self._warn_node_kwarg = warn_node_kwarg

    def __repr__(self) -> str:
        # TODO: nicer repr?
        groups_contents: DefaultDict[Optional[str], List[str]] = defaultdict(list)
        for grp, name in self._internal_repo:
            groups_contents[grp].append(name)

        return f"{self.name}\n{repr(dict(groups_contents))}"

    def __eq__(self, __o: object) -> bool:
        """Returns `True` if two stores share identical internal repos and queues.

        Examples
        --------
        >>> from hydra_zen import ZenStore
        >>> store1 = ZenStore()
        >>> store2 = ZenStore()
        >>> store1_a = store1(group='a')
        >>> _ = store1_a(dict(x=1), name="foo")

        >>> store1 == store1_a
        True
        >>> store1 == store2
        False
        """
        if not isinstance(__o, ZenStore):
            return False
        return __o._internal_repo is self._internal_repo and __o._queue is self._queue

    # TODO: support *to_config_pos_args
    @overload
    def __call__(
        self,
        __target: F,
        *,
        name: Union[NodeName, Callable[[F], NodeName]] = ...,
        group: Union[GroupName, Callable[[F], GroupName]] = ...,
        package: Optional[Union[str, Callable[[F], str]]] = ...,
        provider: Optional[str] = ...,
        to_config: Callable[[F], Node] = default_to_config,
        **to_config_kw: Any,
    ) -> F:
        ...

    @overload
    def __call__(
        self: Self,
        __target: Literal[None] = None,
        *,
        name: Union[NodeName, Callable[[Any], NodeName]] = ...,
        group: Union[GroupName, Callable[[Any], GroupName]] = ...,
        package: Optional[Union[str, Callable[[Any], str]]] = ...,
        provider: Optional[str] = ...,
        to_config: Callable[[Any], Node] = ...,
        **to_config_kw: Any,
    ) -> Self:
        ...

    def __call__(self, __target: Optional[F] = None, **kw: Any) -> Union[F, "ZenStore"]:
        """__call__(target : Optional[T] = None, /, name: NodeName | Callable[[Any], NodeName]] = ..., group: GroupName | Callable[[T], GroupName]] = None, package: Optional[str | Callable[[T], str]]] | None], provider: Optional[str], to_config: Callable[[T], Node] = ..., **to_config_kw: Any) -> T | ZenStore

        The interface to an initialized store. Can be used to store a config or to
        :ref:`customize the default values <self-partial>` of the store.

        Parameters
        ----------
        obj : Optional[T]
            The object to be stored. This is a **positional-only** argument.

            If `obj` is not specified, then the provided arguments are used to create a
            mirrored store instance with updated default arguments.

        name : NodeName | Callable[[T], NodeName]
            The entry's name, or a callable that will be called as
            `(obj) -> entry-name`. The default is `lambda obj: obj.__name__`.

            Store entries are keyed off of `(group, name)`.

        group : Optional[GroupName | Callable[[T], GroupName]]
            The entry's group's name, or a callable that will be called as
            `(obj) -> entry-group`. The default is `None`. Subgroups can be
            specified using / within the group name.

            Store entries are keyed off of `(group, name)`.

        to_config : Callable[[T], Node] = default_to_config
            Called on `obj` to produce the entry's "node" (the config).
            Refer to  `hydra_zen.wrapper.default_to_config` for the default
            behavior. Specify `lambda x: x` to have `obj` be stored directly
            as the entry's node.

            By default the call to `to_config` is deferred until the entry
            is actually accessed by the store.

        package : Optional[str | Callable[[Any], str]]
            The entry's package. Default is `None`.

        provider : Optional[str]
            An optional provider name for the entry.

        **to_config_kw : Any
            Additional arguments that will be passed to `to_config`.

        Returns
        -------
        T | ZenStore
            If `obj` was specified, it is returned unchanged. Otherwise a new instance
            of `ZenStore` is return, which mirrors the internal state of this store and
            has updated default arguments.
        """
        if __target is None:
            if self._warn_node_kwarg and "node" in kw:
                warnings.warn(
                    "hydra-zen's store API does not use the `node` keyword. To store a "
                    "config, specify it as a positional argument: `store(<config>)`."
                    "\n\nIf the use of `node` was intentional, you can suppress this "
                    "warning by using a store that is initialized via `ZenStore"
                    "(warn_node_kwarg=False)."
                )

            _s = type(self)(
                self.name,
                deferred_to_config=self._deferred_to_config,
                deferred_hydra_store=self._deferred_store,
                overwrite_ok=self._overwrite_ok,
                warn_node_kwarg=self._warn_node_kwarg,
            )
            _s._defaults = self._defaults.copy()

            # Important: mirror internal state *by reference* to ensure `_s` and
            # `self` remain in sync
            _s._internal_repo = self._internal_repo
            _s._queue = self._queue

            new_defaults: _StoreCallSig = {k: kw[k] for k in _DEFAULT_KEYS if k in kw}  # type: ignore

            new_defaults["__kw"] = {
                **_s._defaults["__kw"],
                **{k: kw[k] for k in set(kw) - _DEFAULT_KEYS},
            }
            _s._defaults.update(new_defaults)
            return _s
        else:
            to_config = kw.get("to_config", self._defaults["to_config"])
            name = kw.get("name", self._defaults["name"])
            group = kw.get("group", self._defaults["group"])
            package = kw.get("package", self._defaults["package"])
            provider = kw.get("provider", self._defaults["provider"])

            if (
                isinstance(__target, HydraConf)
                or isinstance(__target, type)
                and issubclass(__target, HydraConf)
            ):
                # User is re-configuring Hydra's config; we provide "smart" defaults
                # for the entry's name, group, and package
                if "name" not in kw and "group" not in kw:  # pragma: no branch
                    # only apply when neither name nor group are specified
                    name = "config"
                    group = "hydra"
                    if "provider" not in kw:  # pragma: no branch
                        provider = "hydra_zen"

            _name: NodeName = name(__target) if callable(name) else name
            if not isinstance(_name, str):
                raise TypeError(f"`name` must be a string, got {_name}")
            del name

            _group: GroupName = group(__target) if callable(group) else group
            if _group is not None and not isinstance(_group, str):
                raise TypeError(f"`group` must be a string or None, got {_group}")
            del group

            _pkg = package(__target) if callable(package) else package
            if _pkg is not None and not isinstance(_pkg, str):
                raise TypeError(f"`package` must be a string or None, got {_pkg}")
            del package

            merged_kw = {
                **self._defaults["__kw"],
                **{k: kw[k] for k in set(kw) - _DEFAULT_KEYS},
            }

            if self._deferred_to_config:
                node = _Deferred(to_config, __target, merged_kw)
            else:
                node = to_config(__target, **merged_kw)

            entry = StoreEntry(
                name=_name,
                group=_group,
                package=_pkg,
                provider=provider,
                node=node,
            )

            if not self._overwrite_ok and (_group, _name) in self._internal_repo:
                raise ValueError(
                    f"(name={entry['name']} group={entry['group']}): "
                    f"Store entry already exists. Use a store initialized "
                    f"with `ZenStore(overwrite_ok=True)` to overwrite config store "
                    f"entries."
                )
            self._internal_repo[_group, _name] = entry
            self._queue.append(entry)

            if not self._deferred_store:
                self.add_to_hydra_store()
            return __target

    @property
    def groups(self) -> Sequence[GroupName]:
        """Returns a sorted list of the groups registered with this store"""
        set_: Set[GroupName] = set(group for group, _ in self._internal_repo)
        if None in set_:
            set_.remove(None)
            no_none = cast(Set[str], set_)
            return [None] + sorted(no_none)
        else:
            no_none = cast(Set[str], set_)
            return sorted(no_none)

    def has_enqueued(self) -> bool:
        """`True` if this store has entries that have not yet been added to
        Hydra's config store.

        Returns
        -------
        bool

        Examples
        --------
        >>> from hydra_zen import ZenStore
        >>> store = ZenStore(deferred_hydra_store=True)
        >>> store.has_enqueued()
        False

        >>> store({"a": 1}, name)
        >>> store.has_enqueued()
        True

        >>> store.add_to_hydra_store()
        >>> store.has_enqueued()
        False
        """
        return bool(self._queue)

    def __bool__(self) -> bool:
        """`True` if entries have been added to this store, regardless of whether or
        not they have been added to Hydra's config store"""
        return bool(self._internal_repo)

    @overload
    def __getitem__(self, key: Tuple[GroupName, NodeName]) -> Node:
        ...

    @overload
    def __getitem__(self, key: GroupName) -> Dict[Tuple[GroupName, NodeName], Node]:
        ...

    def __getitem__(self, key: Union[GroupName, Tuple[GroupName, NodeName]]) -> Node:
        """Access a entry's config node by specifying `(group, name)`. Or, access a
        mapping of `(group, name) -> node` for all nodes in a specified group,
        including nodes within subgroups.

        See Also
        --------
        ZenStore.get_entry

        Examples
        --------
        >>> from hydra_zen import store
        >>> store(dict(x=1), name="a", group="fruit")
        >>> store(dict(x=2), name="b", group="fruit/apple")
        >>> store(dict(x=3), name="c", group="fruit/apple")
        >>> store(dict(x=4), name="d", group="fruit/orange")
        >>> store(dict(x=5), name="e", group="veggie")

        Accessing an individual entry's config node.

        >>> store["fruit/apple", "b"]
        {'x': 2}

        Accessing all config nodes under the "fruit/apple" group

        >>> store["fruit/apple"]
        {('fruit/apple', 'b'): {'x': 2}, ('fruit/apple', 'c'): {'x': 3}}

        Accessing all config nodes under the "fruit" group

        >>> store["fruit"]
        {('fruit', 'a'): {'x': 1},
         ('fruit/apple', 'b'): {'x': 2},
         ('fruit/apple', 'c'): {'x': 3},
         ('fruit/orange', 'd'): {'x': 4}}
        """
        # store[group] ->
        #  {(group, name): node1, (group, name2): node2, (group/subgroup, name3): node3}
        #
        # store[group, name] -> node
        if isinstance(key, str) or key is None:
            key_not_none = key is not None
            key_w_ender = key + "/" if key is not None else "<ZEN_NEVER>"
            return {
                (group, name): _resolve_node(entry, copy=False)["node"]
                for (group, name), entry in self._internal_repo.items()
                if group == key
                or (
                    key_not_none and group is not None and group.startswith(key_w_ender)
                )
            }
        return _resolve_node(self._internal_repo[key], copy=False)["node"]

    def get_entry(self, group: GroupName, name: NodeName) -> StoreEntry:
        """Access a store entry, which is a mapping that specifies the entry's
        name, group, package, provider, and node.

        Notes
        -----
        Mutating the returned mapping will not affect the store's internal entry.
        Mutating a node in the returned entry may have unintended consequences and
        is not advised.

        Examples
        --------
        >>> from hydra_zen import store, ZenStore
        >>> store(dict(x=1), name="a", group="fruit")
        >>> store.get_entry("fruit", "a")
        {'name': 'a',
         'group': 'fruit',
         'package': None,
         'provider': None,
         'node': {'x': 1}}
        """
        return _resolve_node(self._internal_repo[(group, name)], copy=True)

    def __contains__(self, key: Union[GroupName, Tuple[GroupName, NodeName]]) -> bool:
        """Checks if group or (group, node-name) exists in zen-store."""
        if key is None:
            return any(k[0] is None for k in self._internal_repo)  # pragma: no branch
        elif isinstance(key, str):
            key_w_end: str = key + "/"
            return any(
                key == group or group.startswith(key_w_end)
                for group, _ in self._internal_repo
                if group is not None
            )
        return key in self._internal_repo

    def __iter__(self) -> Generator[StoreEntry, None, None]:
        """Yields all entries in this store.

        Notes
        -----
        Mutating the returned mappings will not affect the store's internal entries.
        Mutating a node in an entry may have unintended consequences and is not advised.

        Examples
        --------
        >>> from hydra_zen import store
        >>> store(dict(x=1), name="a", group="fruit")
        >>> store(dict(x=2), name="b", group="fruit/orange")
        >>> store(dict(x=3), name="c", group="veggie")

        >>> list(store)
        [{'name': 'a',
          'group': 'fruit',
          'package': None,
          'provider': None,
          'node': {'x': 1}},
         {'name': 'b',
          'group': 'fruit/orange',
          'package': None,
          'provider': None,
          'node': {'x': 2}},
         {'name': 'c',
          'group': 'veggie',
          'package': None,
          'provider': None,
          'node': {'x': 3}}]
        """
        yield from (_resolve_node(v, copy=True) for v in self._internal_repo.values())

    def add_to_hydra_store(self, overwrite_ok: Optional[bool] = None) -> None:
        """Adds all of this store's enqueued entries to Hydra's global config store.

        This method need not be called for a store initialized as
        `ZenStore(deferred_hydra_store=False)`.

        Parameters
        ----------
        overwrite_ok : Optional[bool]
            If `False`, this method raises `ValueError` if an entry in Hydra's config
            store will be overwritten. Defaults to the value of `overwrite_ok`
            specified when initializing this store.

        Examples
        --------
        >>> from hydra_zen import ZenStore
        >>> store1 = ZenStore()
        >>> store2 = ZenStore()

        >>> store1({'a': 1}, name="x")
        >>> store1.add_to_hydra_store()
        >>> store2({'a': 2}, name="x")
        >>> store2.add_to_hydra_store()
        ValueError: (name=x group=None): Hydra config store entry already exists. Specify `overwrite_ok=True` to enable replacing config store entries

        >>> store2.add_to_hydra_store(overwrite_ok=True)  # successfully overwrites entry

        """
        _store = ConfigStore.instance().store
        while self._queue:
            entry = _resolve_node(self._queue.popleft(), copy=False)
            if (
                (
                    overwrite_ok is False
                    or (overwrite_ok is None and not self._overwrite_ok)
                )
                and self._exists_in_hydra_store(
                    name=entry["name"], group=entry["group"]
                )
                # It is okay if we are overwriting Hydra's default store
                and not (
                    (entry["name"], entry["group"]) == ("config", "hydra")
                    and ConfigStore.instance().repo["hydra"]["config.yaml"].provider
                    == "hydra"
                )
            ):
                raise ValueError(
                    f"(name={entry['name']} group={entry['group']}): "
                    f"Hydra config store entry already exists. Specify "
                    f"`overwrite_ok=True` to enable replacing config store entries"
                )
            _store(**entry)

    def _exists_in_hydra_store(
        self,
        *,
        name: NodeName,
        group: GroupName,
        hydra_store: ConfigStore = ConfigStore().instance(),
    ) -> bool:
        repo = hydra_store.repo

        if group is not None:
            for group_name in group.split("/"):
                repo = repo.get(group_name)
                if repo is None:
                    return False
        return name + ".yaml" in repo


store: ZenStore = ZenStore(
    name="zen_store",
    deferred_to_config=True,
    deferred_hydra_store=True,
)<|MERGE_RESOLUTION|>--- conflicted
+++ resolved
@@ -811,13 +811,6 @@
             if not kw and get_obj_path(target).startswith("types."):
                 # handles dataclasses returned by make_config()
                 return target
-
-<<<<<<< HEAD
-=======
-            if hasattr(target, "_target_"):
-                # TODO: mirror _partial_ et al settings in kw here
-                pass
->>>>>>> 2267fa6f
             return fbuilds(target, **kw, builds_bases=(target,))
         if kw:
             raise ValueError(
