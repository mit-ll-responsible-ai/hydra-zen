# Copyright (c) 2021 Massachusetts Institute of Technology
# SPDX-License-Identifier: MIT
import inspect
import warnings
from collections import Counter, defaultdict
from dataclasses import Field, dataclass, field, fields, is_dataclass, make_dataclass
from functools import wraps
from itertools import chain
from typing import (
    TYPE_CHECKING,
    Any,
    Callable,
    Dict,
    FrozenSet,
    List,
    Mapping,
    Optional,
    Sequence,
    Set,
    Tuple,
    Type,
    TypeVar,
    Union,
    cast,
    get_type_hints,
    overload,
)

from typing_extensions import Final, Literal, TypeGuard

from hydra_zen.errors import HydraZenDeprecationWarning
from hydra_zen.funcs import get_obj, partial, zen_processing
from hydra_zen.structured_configs import _utils
from hydra_zen.typing import Builds, Importable, Just, PartialBuilds
from hydra_zen.typing._implementations import (
    DataClass,
    HasPartialTarget,
    HasTarget,
    _DataClass,
)

try:
    # used to check if default values are ufuncs
    from numpy import ufunc  # type: ignore
except ImportError:  # pragma: no cover
    ufunc = None

_T = TypeVar("_T")
_T2 = TypeVar("_T2", bound=Callable)
ZenWrapper = Union[
    None,
    Builds[Callable[[_T2], _T2]],
    PartialBuilds[Callable[[_T2], _T2]],
    Just[Callable[[_T2], _T2]],
    Callable[[_T2], _T2],
    str,
]
if TYPE_CHECKING:  # pragma: no cover
    ZenWrappers = Union[ZenWrapper, Sequence[ZenWrapper]]
else:
    ZenWrappers = TypeVar("ZenWrappers")

# Hydra-specific fields
_TARGET_FIELD_NAME: Final[str] = "_target_"
_RECURSIVE_FIELD_NAME: Final[str] = "_recursive_"
_CONVERT_FIELD_NAME: Final[str] = "_convert_"
_POS_ARG_FIELD_NAME: Final[str] = "_args_"

_HYDRA_FIELD_NAMES: FrozenSet[str] = frozenset(
    (
        _TARGET_FIELD_NAME,
        _RECURSIVE_FIELD_NAME,
        _CONVERT_FIELD_NAME,
        _POS_ARG_FIELD_NAME,
    )
)

# hydra-zen-specific fields
_ZEN_PROCESSING_LOCATION: Final[str] = _utils.get_obj_path(zen_processing)
_ZEN_TARGET_FIELD_NAME: Final[str] = "_zen_target"
_PARTIAL_TARGET_FIELD_NAME: Final[str] = "_zen_partial"
_META_FIELD_NAME: Final[str] = "_zen_exclude"
_ZEN_WRAPPERS_FIELD_NAME: Final[str] = "_zen_wrappers"
_JUST_FIELD_NAME: Final[str] = "path"
# TODO: add _JUST_Target

# signature param-types
_POSITIONAL_ONLY: Final = inspect.Parameter.POSITIONAL_ONLY
_POSITIONAL_OR_KEYWORD: Final = inspect.Parameter.POSITIONAL_OR_KEYWORD
_VAR_POSITIONAL: Final = inspect.Parameter.VAR_POSITIONAL
_KEYWORD_ONLY: Final = inspect.Parameter.KEYWORD_ONLY
_VAR_KEYWORD: Final = inspect.Parameter.VAR_KEYWORD

_builtin_function_or_method_type = type(len)


def _get_target(x):
    return getattr(x, _TARGET_FIELD_NAME)


def _target_as_kwarg_deprecation(func: _T2) -> Callable[..., _T2]:
    @wraps(func)
    def wrapped(*args, **kwargs):
        if not args and "target" in kwargs:
            # builds(target=<>, ...) is deprecated
            warnings.warn(
                HydraZenDeprecationWarning(
                    "Specifying the target of `builds` as a keyword argument is deprecated "
                    "as of 2021-09-18. Change `builds(target=<target>, ...)` to `builds(<target>, ...)`."
                    "\n\nThis will be an error in hydra-zen 1.0.0, or by 2021-12-18 — whichever "
                    "comes first.\n\nNote: This deprecation does not impact yaml configs "
                    "produced by `builds`."
                ),
                stacklevel=2,
            )
            target = kwargs.pop("target")
            return func(target, *args, **kwargs)
        return func(*args, **kwargs)

    return wrapped


def _hydra_partial_deprecation(func: _T2) -> Callable[..., _T2]:
    @wraps(func)
    def wrapped(*args, **kwargs):
        if "hydra_partial" in kwargs:
            if "zen_partial" in kwargs:
                raise TypeError(
                    "Both `hydra_partial` and `zen_partial` are specified. "
                    "Specifying `hydra_partial` is deprecated, use `zen_partial` "
                    "instead."
                )

            # builds(..., hydra_partial=...) is deprecated
            warnings.warn(
                HydraZenDeprecationWarning(
                    "The argument `hydra_partial` is deprecated as of 2021-10-10.\n"
                    "Change `builds(..., hydra_partial=<..>)` to `builds(..., zen_partial=<..>)`."
                    "\n\nThis will be an error in hydra-zen 1.0.0, or by 2022-01-10 — whichever "
                    "comes first.\n\nNote: This deprecation does not impact yaml configs "
                    "produced by `builds`."
                ),
                stacklevel=2,
            )
            kwargs["zen_partial"] = kwargs.pop("hydra_partial")
        return func(*args, **kwargs)

    return wrapped


def mutable_value(x: _T) -> _T:
    """Used to set a mutable object as a default value for a field
    in a dataclass.

    This is an alias for ``field(default_factory=lambda: type(x)(x))``

    Note that ``type(x)(...)`` serves to make a copy

    Examples
    --------
    >>> from hydra_zen import mutable_value
    >>> from dataclasses import dataclass

    See https://docs.python.org/3/library/dataclasses.html#mutable-default-values

    >>> @dataclass
    ... class HasMutableDefault:
    ...     a_list: list  = [1, 2, 3]  # error: mutable default

    Using `mutable_value` to specify the default list:

    >>> @dataclass
    ... class HasMutableDefault:
    ...     a_list: list  = mutable_value([1, 2, 3])  # ok

    >>> x = HasMutableDefault()
    >>> x.a_list.append(-1)  # does not append to `HasMutableDefault.a_list`
    >>> x
    HasMutableDefault(a_list=[1, 2, 3, -1])
    >>> HasMutableDefault()
    HasMutableDefault(a_list=[1, 2, 3])"""
    cast = type(x)  # ensure that we return a copy of the default value
    return field(default_factory=lambda: cast(x))


Field_Entry = Tuple[str, type, Field]


# Alternate form, from PEP proposal:
# https://github.com/microsoft/pyright/blob/master/specs/dataclass_transforms.md
#
# This enables static checkers to work with third-party decorators that create
# dataclass-like objects
def __dataclass_transform__(
    *,
    eq_default: bool = True,
    order_default: bool = False,
    kw_only_default: bool = False,
    field_descriptors: Tuple[Union[type, Callable[..., Any]], ...] = (()),
) -> Callable[[_T], _T]:
    # If used within a stub file, the following implementation can be
    # replaced with "...".
    return lambda a: a


@__dataclass_transform__()
def hydrated_dataclass(
    target: Callable,
    *pos_args: Any,
    zen_partial: bool = False,
    zen_wrappers: ZenWrappers = tuple(),
    zen_meta: Optional[Mapping[str, Any]] = None,
    populate_full_signature: bool = False,
    hydra_recursive: Optional[bool] = None,
    hydra_convert: Optional[Literal["none", "partial", "all"]] = None,
    frozen: bool = False,
    **_kw,  # reserved to deprecate hydra_partial
) -> Callable[[Type[_T]], Type[_T]]:
    """A decorator that uses `builds` to create a dataclass with the appropriate
    hydra-specific fields for specifying a structured config [1]_.

    Parameters
    ----------
    target : Union[Instantiable, Callable]
        The object to be instantiated/called.

    *pos_args: Any
        Positional arguments passed to ``target``.

        Arguments specified positionally are not included in the dataclass' signature and
        are stored as a tuple bound to in the ``_args_`` field.

    zen_partial : Optional[bool] (default=False)
        If True, then hydra-instantiation produces ``functools.partial(target, **kwargs)``

    zen_wrappers : None | Callable | Builds | InterpStr | Sequence[None | Callable | Builds | InterpStr]
        One or more wrappers, which will wrap ``hydra_target`` prior to instantiation.
        E.g. specifying the wrappers ``[f1, f2, f3]`` will instantiate as::

            f3(f2(f1(hydra_target)))(*args, **kwargs)

        Wrappers can also be specified as interpolated strings [2]_ or targeted structured
        configs.

    zen_meta: Optional[Mapping[str, Any]]
        Specifies field-names and corresponding values that will be included in the
        resulting dataclass, but that will *not* be used to build ``hydra_target``
        via instantiation. These are called "meta" fields.

    populate_full_signature : bool, optional (default=False)
        If ``True``, then the resulting dataclass's signature and fields will be populated
        according to the signature of ``hydra_target``.

        Values specified in **kwargs_for_target take precedent over the corresponding
        default values from the signature.

        This option is not available for objects with inaccessible signatures, such as
        NumPy's various ufuncs.

    hydra_recursive : bool, optional (default=True)
        If True, then upon hydra will recursively instantiate all other
        hydra-config objects nested within this dataclass [3]_.

        If ``None``, the ``_recursive_`` attribute is not set on the resulting dataclass.

    hydra_convert: Optional[Literal["none", "partial", "all"]] (default="none")
        Determines how hydra handles the non-primitive objects passed to `target` [4]_.

        - ``"none"``: Passed objects are DictConfig and ListConfig, default
        - ``"partial"``: Passed objects are converted to dict and list, with
          the exception of Structured Configs (and their fields).
        - ``"all"``: Passed objects are dicts, lists and primitives without
          a trace of OmegaConf containers

        If ``None``, the ``_convert_`` attribute is not set on the resulting dataclass.

    frozen : bool, optional (default=False)
        If `True`, the resulting dataclass will create frozen (i.e. immutable) instances.
        I.e. setting/deleting an attribute of an instance will raise `FrozenInstanceError`
        at runtime.

    See Also
    --------
    builds

    References
    ----------
    .. [1] https://hydra.cc/docs/next/tutorials/structured_config/intro/
    .. [2] https://omegaconf.readthedocs.io/en/2.1_branch/usage.html#variable-interpolation
    .. [3] https://hydra.cc/docs/next/advanced/instantiate_objects/overview/#recursive-instantiation
    .. [4] https://hydra.cc/docs/next/advanced/instantiate_objects/overview/#parameter-conversion-strategies

    Examples
    --------
    A simple usage of `hydrated_dataclass`. Here, we specify a structured config

    >>> from hydra_zen import hydrated_dataclass, instantiate
    >>> @hydrated_dataclass(target=dict)
    ... class DictConf:
    ...     x : int = 2
    ...     y : str = 'hello'

    >>> instantiate(DictConf(x=10))  # override default `x`
    {'x': 10, 'y': 'hello'}

    We can also design a configuration that only partially instantiates our target.

    >>> def power(x: float, exponent: float) -> float: return x ** exponent
    >>> @hydrated_dataclass(target=power, zen_partial=True)
    ... class PowerConf:
    ...     exponent : float = 2.0

    >>> partiald_power = instantiate(PowerConf)
    >>> partiald_power(10.0)
    100.0

    Inheritance can be used to compose configurations

    >>> from dataclasses import dataclass
    >>> from torch.optim import AdamW
    >>> @dataclass
    ... class AdamBaseConfig:
    ...     lr : float = 0.001
    ...     eps : float = 1e-8

    >>> @hydrated_dataclass(target=AdamW, zen_partial=True)
    ... class AdamWConfig(AdamBaseConfig):
    ...     weight_decay : float = 0.01
    >>> instantiate(AdamWConfig)
    functools.partial(<class 'torch.optim.adamw.AdamW'>, lr=0.001, eps=1e-08, weight_decay=0.01)

    Because this decorator uses `hyda_utils.builds` under the hood, common mistakes like misspelled
    parameters will be caught upon constructing the structured config.

    >>> @hydrated_dataclass(target=AdamW, zen_partial=True)
    ... class AdamWConfig(AdamBaseConfig):
    ...     wieght_decay : float = 0.01  # i before e, right!?
    TypeError: Building: AdamW ..
    The following unexpected keyword argument(s) for torch.optim.adamw.AdamW was specified via inheritance
    from a base class: wieght_decay

    For more detailed examples, refer to `builds`.
    """

    if "hydra_partial" in _kw:
        if zen_partial is True:
            raise TypeError(
                "Both `hydra_partial` and `zen_partial` are specified. "
                "Specifying `hydra_partial` is deprecated, use `zen_partial` "
                "instead."
            )

        # builds(..., hydra_partial=...) is deprecated
        warnings.warn(
            HydraZenDeprecationWarning(
                "The argument `hydra_partial` is deprecated as of 2021-10-10.\n"
                "Change `builds(..., hydra_partial=<..>)` to `builds(..., zen_partial=<..>)`."
                "\n\nThis will be an error in hydra-zen 1.0.0, or by 2022-01-10 — whichever "
                "comes first.\n\nNote: This deprecation does not impact yaml configs "
                "produced by `builds`."
            ),
            stacklevel=2,
        )
        zen_partial = _kw.pop("hydra_partial")
    if _kw:
        raise TypeError(
            f"hydrated_dataclass got an unexpected argument: {', '.join(_kw)}"
        )

    def wrapper(decorated_obj: Any) -> Any:

        if not isinstance(decorated_obj, type):
            raise NotImplementedError(
                "Class instances are not supported by `hydrated_dataclass`."
            )

        # TODO: We should mutate `decorated_obj` directly like @dataclass does.
        #       Presently, we create an intermediate dataclass that we inherit
        #       from, which gets the job done for the most part but there are
        #       practical differences. E.g. you cannot delete an attribute that
        #       was declared in the definition of `decorated_obj`.
        decorated_obj = cast(Any, decorated_obj)
        decorated_obj = dataclass(frozen=frozen)(decorated_obj)

        return builds(
            target,
            *pos_args,
            populate_full_signature=populate_full_signature,
            hydra_recursive=hydra_recursive,
            hydra_convert=hydra_convert,
            zen_wrappers=zen_wrappers,
            zen_partial=zen_partial,
            zen_meta=zen_meta,
            builds_bases=(decorated_obj,),
            dataclass_name=decorated_obj.__name__,
            frozen=frozen,
        )

    return wrapper


def just(obj: Importable) -> Type[Just[Importable]]:
    """Produces a structured config that, when instantiated by hydra, 'just'
    returns `obj`.

    This is convenient for specifying a particular, un-instantiated object as part of your
    configuration.

    Parameters
    ----------
    obj : Importable
        The object that will be instantiated from this config.

    Returns
    -------
    Type[Just[Importable]]
        The dataclass object that is designed as a structured config.

    Notes
    -----
    The configs produced by `just` introduce an explicit dependency on hydra-zen. I.e.
    hydra-zen must be installed in order to instantiate the config.

    Examples
    --------
    >>> from hydra_zen import just, instantiate, to_yaml
    >>> just_range = just(range)
    >>> range is instantiate(just_range)
    True
    >>> just_range._target_
    'hydra_zen.funcs.get_obj'
    >>> just_range.path
    'builtins.range'
    """
    try:
        obj_path = _utils.get_obj_path(obj)
    except AttributeError:
        raise AttributeError(
            f"`just({obj})`: `obj` is not importable; it is missing the attributes `__module__` and/or `__qualname__`"
        )

    out_class = make_dataclass(
        ("Just_" + _utils.safe_name(obj)),
        [
            (
                _TARGET_FIELD_NAME,
                str,
                _utils.field(default=_utils.get_obj_path(get_obj), init=False),
            ),
            (
                "path",
                str,
                _utils.field(
                    default=obj_path,
                    init=False,
                ),
            ),
        ],
    )
    out_class.__doc__ = (
        f"A structured config designed to return {obj} when it is instantiated by hydra"
    )

    return cast(Type[Just[Importable]], out_class)


def create_just_if_needed(value: _T) -> Union[_T, Type[Just]]:
    # Hydra can serialize dataclasses directly, thus we
    # don't want to wrap these in `just`

    if callable(value) and (
        inspect.isfunction(value)
        or (inspect.isclass(value) and not is_dataclass(value))
        or isinstance(value, _builtin_function_or_method_type)
        or (ufunc is not None and isinstance(value, ufunc))
    ):
        return just(value)

    return value


def sanitized_default_value(value: Any) -> Field:
    if isinstance(value, _utils.KNOWN_MUTABLE_TYPES):
        return cast(Field, mutable_value(value))
    resolved_value = create_just_if_needed(value)
    return (
        _utils.field(default=value)
        if value is resolved_value
        else _utils.field(default=resolved_value)
    )


# overloads when `zen_partial=False`
@overload
def builds(
    hydra_target: Importable,
    *pos_args: Any,
    zen_partial: Literal[False] = False,
    zen_wrappers: ZenWrappers = tuple(),
    zen_meta: Optional[Mapping[str, Any]] = None,
    populate_full_signature: bool = False,
    hydra_recursive: Optional[bool] = None,
    hydra_convert: Optional[Literal["none", "partial", "all"]] = None,
    dataclass_name: Optional[str] = None,
    builds_bases: Tuple[Any, ...] = (),
    frozen: bool = False,
    **kwargs_for_target,
) -> Type[Builds[Importable]]:  # pragma: no cover
    ...


# overloads when `zen_partial=True`
@overload
def builds(
    hydra_target: Importable,
    *pos_args: Any,
    zen_partial: Literal[True],
    zen_wrappers: ZenWrappers = tuple(),
    zen_meta: Optional[Mapping[str, Any]] = None,
    populate_full_signature: bool = False,
    hydra_recursive: Optional[bool] = None,
    hydra_convert: Optional[Literal["none", "partial", "all"]] = None,
    dataclass_name: Optional[str] = None,
    builds_bases: Tuple[Any, ...] = (),
    frozen: bool = False,
    **kwargs_for_target,
) -> Type[PartialBuilds[Importable]]:  # pragma: no cover
    ...


# overloads when `zen_partial: bool`
@overload
def builds(
    hydra_target: Importable,
    *pos_args: Any,
    zen_partial: bool,
    zen_wrappers: ZenWrappers = tuple(),
    zen_meta: Optional[Mapping[str, Any]] = None,
    populate_full_signature: bool = False,
    hydra_recursive: Optional[bool] = None,
    hydra_convert: Optional[Literal["none", "partial", "all"]] = None,
    dataclass_name: Optional[str] = None,
    builds_bases: Tuple[Any, ...] = (),
    frozen: bool = False,
    **kwargs_for_target,
) -> Union[
    Type[Builds[Importable]], Type[PartialBuilds[Importable]]
]:  # pragma: no cover
    ...


@_hydra_partial_deprecation
@_target_as_kwarg_deprecation
def builds(
    *pos_args: Any,
    zen_partial: bool = False,
    zen_wrappers: ZenWrappers = tuple(),
    zen_meta: Optional[Mapping[str, Any]] = None,
    populate_full_signature: bool = False,
    hydra_recursive: Optional[bool] = None,
    hydra_convert: Optional[Literal["none", "partial", "all"]] = None,
    frozen: bool = False,
    builds_bases: Tuple[Any, ...] = (),
    dataclass_name: Optional[str] = None,
    **kwargs_for_target,
) -> Union[Type[Builds[Importable]], Type[PartialBuilds[Importable]]]:
    """builds(hydra_target, /, *pos_args, zen_partial=False, zen_meta=None, hydra_recursive=None, populate_full_signature=False, hydra_convert=None, frozen=False, dataclass_name=None, builds_bases=(), **kwargs_for_target)

    Returns a dataclass object that configures ``<hydra_target>`` with user-specified and auto-populated parameter
    values.

    The resulting dataclass is specifically a structured config [1]_ that enables Hydra to initialize/call
    `target` either fully or partially. See Notes for additional features and explanation of implementation details.

    Parameters
    ----------
    hydra_target : Instantiable | Callable
        The object to be configured. This is a required, positional-only argument.

    *pos_args: Any
        Positional arguments passed to ``hydra_target``.

        Arguments specified positionally are not included in the dataclass' signature and
        are stored as a tuple bound to in the ``_args_`` field.

    **kwargs_for_target : Any
        The keyword arguments passed to ``hydra_target(...)``.

        The arguments specified here solely determine the fields and init-parameters of the
        resulting dataclass, unless ``populate_full_signature=True`` is specified (see below).

        Named parameters of the forms ``hydra_xx``, ``zen_xx``, and ``_zen_xx`` are reserved
        to ensure future-compatibility, and cannot be specified by the user.

    zen_partial : bool, optional (default=False)
        If True, then the resulting config will instantiate as
        ``functools.partial(hydra_target, *pos_args, **kwargs_for_target)`` rather than
        ``hydra_target(*pos_args, **kwargs_for_target)``.

        Thus this enables the partial-configuration of objects.

        Specifying ``zen_partial=True`` and ``populate_full_signature=True`` together will
        populate the dataclass' signature only with parameters that are specified by the
        user or that have default values specified in the target's signature. I.e. it is
        presumed that un-specified parameters are to be excluded from the partial configuration.

    zen_wrappers : None | Callable | Builds | InterpStr | Sequence[None | Callable | Builds | InterpStr]
        One or more wrappers, which will wrap ``hydra_target`` prior to instantiation.
        E.g. specifying the wrappers ``[f1, f2, f3]`` will instantiate as::

            f3(f2(f1(hydra_target)))(*args, **kwargs)

        Wrappers can also be specified as interpolated strings [2]_ or targeted structured
        configs.

    zen_meta: Optional[Mapping[str, Any]]
        Specifies field-names and corresponding values that will be included in the
        resulting dataclass, but that will *not* be used to build ``hydra_target``
        via instantiation. These are called "meta" fields.

    populate_full_signature : bool, optional (default=False)
        If ``True``, then the resulting dataclass's signature and fields will be populated
        according to the signature of ``hydra_target``.

        Values specified in **kwargs_for_target take precedent over the corresponding
        default values from the signature.

        This option is not available for objects with inaccessible signatures, such as
        NumPy's various ufuncs.

    hydra_recursive : Optional[bool], optional (default=True)
        If ``True``, then Hydra will recursively instantiate all other
        hydra-config objects nested within this dataclass [3]_.

        If ``None``, the ``_recursive_`` attribute is not set on the resulting dataclass.

    hydra_convert: Optional[Literal["none", "partial", "all"]], optional (default="none")
        Determines how Hydra handles the non-primitive objects passed to `target` [4]_.

        - ``"none"``: Passed objects are DictConfig and ListConfig, default
        - ``"partial"``: Passed objects are converted to dict and list, with
          the exception of Structured Configs (and their fields).
        - ``"all"``: Passed objects are dicts, lists and primitives without
          a trace of OmegaConf containers

        If ``None``, the ``_convert_`` attribute is not set on the resulting dataclass.

    frozen : bool, optional (default=False)
        If ``True``, the resulting dataclass will create frozen (i.e. immutable) instances.
        I.e. setting/deleting an attribute of an instance will raise ``FrozenInstanceError``
        at runtime.

    builds_bases : Tuple[DataClass, ...]
        Specifies a tuple of parent classes that the resulting dataclass inherits from.
        A ``PartialBuilds`` class (resulting from ``zen_partial=True``) cannot be a parent
        of a ``Builds`` class (i.e. where `zen_partial=False` was specified).

    dataclass_name : Optional[str]
        If specified, determines the name of the returned class object.

    Returns
    -------
    builder : Union[Type[Builds[Importable]], Union[Type[Builds[Importable]]
        A structured config that builds ``target``

    Raises
    ------
    TypeError
        One or more unexpected arguments were specified via **kwargs_for_target, which
        are not compatible with the signature of ``target``.

    Notes
    -----
    Using any of the `zen_xx` features will result in a config that depends
    explicitly on hydra-zen. (i.e. hydra-zen must be installed in order to
    instantiate the resulting config, including its yaml version).

    Type annotations are inferred from the target's signature and are only
    retained if they are compatible with hydra's limited set of supported
    annotations; otherwise `Any` is specified.

    `builds` provides runtime validation of user-specified named arguments against
    the target's signature. This helps to ensure that typos in field names
    fail early and explicitly.

    Mutable values are automatically transformed to use a default factory [5]_
    prior to setting them on the dataclass.

    References
    ----------
    .. [1] https://hydra.cc/docs/next/tutorials/structured_config/intro/
    .. [2] https://omegaconf.readthedocs.io/en/2.1_branch/usage.html#variable-interpolation
    .. [3] https://hydra.cc/docs/next/advanced/instantiate_objects/overview/#recursive-instantiation
    .. [4] https://hydra.cc/docs/next/advanced/instantiate_objects/overview/#parameter-conversion-strategies
    .. [5] https://docs.python.org/3/library/dataclasses.html#mutable-default-values

    Examples
    --------
    Basic Usage:

    >>> from hydra_zen import builds, instantiate
    >>> Conf = builds(dict, a=1, b='x')  # makes a dataclass that will "build" a dictionary with the specified fields
    >>> Conf  # signature: c(a: Any = 1, b: Any = 'x')
    types.Builds_dict
    >>> instantiate(Conf)  # using Hydra to "instantiate" this build
    {'a': 1, 'b': 'x'}
    >>> instantiate(Conf(a=10, b="hi"))  # overriding configuration values
    {'a': 10, 'b': 'hi'}

    >>> Conf = builds(len, [1, 2, 3])  # specifying positional arguments
    >>> instantiate(Conf)
    3

    Using `builds` to partially-configure a target

    >>> def a_two_tuple(x: int, y: float): return x, y
    >>> PartialConf = builds(a_two_tuple, x=1, zen_partial=True)  # configures only `x`
    >>> partial_func = instantiate(PartialConf)
    >>> partial_func
    functools.partial(<function a_two_tuple at 0x00000220A7820EE0>, x=1)
    >>> partial_func(y=22.0)  # y can be provided after configuration & instantiation
    (1, 22.0)

    Auto-populating parameters:

    >>> Conf = builds(a_two_tuple, populate_full_signature=True)
    >>> # signature: `Builds_a_two_tuple(x: int, y: float)`
    >>> instantiate(Conf(x=1, y=10.0))
    (1, 10.0)

    Inheritance:

    >>> ParentConf = builds(dict, a=1, b=2)
    >>> ChildConf = builds(dict, b=-2, c=-3, builds_bases=(ParentConf,))
    >>> instantiate(ChildConf)
    {'a': 1, 'b': -2, 'c': -3}
    >>> issubclass(ChildConf, ParentConf)
    True

    Leveraging meta-fields for portable, relative interpolation:

    >>> Conf = builds(dict, a="${.s}", b="${.s}", zen_meta=dict(s=-10))
    >>> instantiate(Conf)
    {'a': -10, 'b': -10}
    >>> instantiate(Conf, s=2)
    {'a': 2, 'b': 2}

    Leveraging zen-wrappers to inject unit-conversion capabilities. Let's take
    a function that converts Farenheit to Celcius, and wrap it so that it converts
    to Kelvin instead.

    >>> def faren_to_celsius(temp_f):
    ...     return ((temp_f - 32) * 5) / 9

    >>> def change_celcius_to_kelvin(celc_func):
    ...     def wraps(*args, **kwargs):
    ...         return 273.15 + celc_func(*args, **kwargs)
    ...     return wraps

    >>> AsCelcius = builds(faren_to_celsius)
    >>> AsKelvin = builds(faren_to_celsius, zen_wrappers=change_celcius_to_kelvin)
    >>> instantiate(AsCelcius, temp_f=32)
    0.0
    >>> instantiate(AsKelvin, temp_f=32)
    273.15
    """

    if not pos_args and not kwargs_for_target:
        # `builds()`
        raise TypeError(
            "builds() missing 1 required positional argument: 'hydra_target'"
        )
    elif not pos_args:
        # `builds(hydra_target=int)`
        raise TypeError(
            "builds() missing 1 required positional-only argument: 'hydra_target'"
            "\nChange `builds(hydra_target=<target>, ...)` to `builds(<target>, ...)`"
        )

    target, *_pos_args = pos_args

    del pos_args

    if not callable(target):
        raise TypeError(
            _utils.building_error_prefix(target)
            + "In `builds(<target>, ...), `<target>` must be callable/instantiable"
        )

    if not isinstance(populate_full_signature, bool):
        raise TypeError(
            f"`populate_full_signature` must be a boolean type, got: {populate_full_signature}"
        )

    if hydra_recursive is not None and not isinstance(hydra_recursive, bool):
        raise TypeError(
            f"`hydra_recursive` must be a boolean type, got {hydra_recursive}"
        )

    if not isinstance(zen_partial, bool):
        raise TypeError(f"`zen_partial` must be a boolean type, got: {zen_partial}")

    if hydra_convert is not None and hydra_convert not in {"none", "partial", "all"}:
        raise ValueError(
            f"`hydra_convert` must be 'none', 'partial', or 'all', got: {hydra_convert}"
        )

    if not isinstance(frozen, bool):
        raise TypeError(f"frozen must be a bool, got: {frozen}")

    if dataclass_name is not None and not isinstance(dataclass_name, str):
        raise TypeError(
            f"`dataclass_name` must be a string or None, got: {dataclass_name}"
        )

    if any(not (is_dataclass(_b) and isinstance(_b, type)) for _b in builds_bases):
        raise TypeError("All `build_bases` must be a tuple of dataclass types")

    if zen_meta is None:
        zen_meta = {}

    if not isinstance(zen_meta, Mapping):
        raise TypeError(
            f"`zen_meta` must be a mapping (e.g. a dictionary), got: {zen_meta}"
        )

    if any(not isinstance(_key, str) for _key in zen_meta):
        raise TypeError(
            f"`zen_meta` must be a mapping whose keys are strings, got key(s):"
            f" {','.join(str(_key) for _key in zen_meta if not isinstance(_key, str))}"
        )

    if zen_wrappers is not None:
        if not isinstance(zen_wrappers, Sequence) or isinstance(zen_wrappers, str):
            zen_wrappers = (zen_wrappers,)

        validated_wrappers: Sequence[Union[str, Builds]] = []
        for wrapper in zen_wrappers:
            if wrapper is None:
                continue
            # We are intentionally keeping each condition branched
            # so that test-coverage will be checked for each one
            if is_builds(wrapper):
                # If Hydra's locate function starts supporting importing literals
                # – or if we decide to ship our own locate function –
                # then we should get the target of `wrapper` and make sure it is callable
                if is_just(wrapper):
                    # `zen_wrappers` handles importing string; we can
                    # elimintate the indirection of Just and "flatten" this
                    # config
                    validated_wrappers.append(getattr(wrapper, _JUST_FIELD_NAME))
                else:
                    if hydra_recursive is False:
                        warnings.warn(
                            "A structured config was supplied for `zen_wrappers`. Its parent config has "
                            "`hydra_recursive=False`.\n If this value is not toggled to `True`, the config's "
                            "instantiation will result in an error"
                        )
                    validated_wrappers.append(wrapper)

            elif callable(wrapper):
                validated_wrappers.append(_utils.get_obj_path(wrapper))

            elif isinstance(wrapper, str):
                # Assumed that wrapper is either a valid omegaconf-style interpolation string
                # or a "valid" path for importing an object. The latter seems hopeless for validating:
                # https://stackoverflow.com/a/47538106/6592114
                # so we can't make any assurances here.
                validated_wrappers.append(wrapper)
            else:
                raise TypeError(
                    f"`zen_wrappers` requires a callable, targeted config, or a string, got: {wrapper}"
                )

        del zen_wrappers
        validated_wrappers = tuple(validated_wrappers)
    else:
        validated_wrappers = ()

    # Check for reserved names
    for _name in chain(kwargs_for_target, zen_meta):
        if _name in _HYDRA_FIELD_NAMES:
            err_msg = f"The field-name specified via `builds(..., {_name}=<...>)` is reserved by Hydra."
            if _name != _TARGET_FIELD_NAME:
                raise ValueError(
                    err_msg
                    + f" You can set this parameter via `builds(..., hydra_{_name[1:-1]}=<...>)`"
                )
            else:
                raise ValueError(err_msg)
        if _name.startswith(("hydra_", "_zen_", "zen_")):
            raise ValueError(
                f"The field-name specified via `builds(..., {_name}=<...>)` is reserved by hydra-zen."
                " You can manually create a dataclass to utilize this name in a structured config."
            )

    target_field: List[Union[Tuple[str, Type[Any]], Tuple[str, Type[Any], Field[Any]]]]

    if zen_partial or zen_meta or validated_wrappers:
        target_field = [
            (
                _TARGET_FIELD_NAME,
                str,
                _utils.field(default=_utils.get_obj_path(zen_processing), init=False),
            ),
            (
                _ZEN_TARGET_FIELD_NAME,
                str,
                _utils.field(default=_utils.get_obj_path(target), init=False),
            ),
        ]

        if zen_partial:
            target_field.append(
                (
                    _PARTIAL_TARGET_FIELD_NAME,
                    bool,
                    _utils.field(default=True, init=False),
                ),
            )

        if zen_meta:
            target_field.append(
                (
                    _META_FIELD_NAME,
                    _utils.sanitized_type(Tuple[str, ...]),
                    _utils.field(default=tuple(zen_meta), init=False),
                ),
            )

        if validated_wrappers:
            if zen_meta:
                # Check to see
                tuple(
                    _utils.check_suspicious_interpolations(
                        validated_wrappers, zen_meta=zen_meta, target=target
                    )
                )
            if len(validated_wrappers) == 1:
                # we flatten the config to avoid unnecessary list
                target_field.append(
                    (
                        _ZEN_WRAPPERS_FIELD_NAME,
                        _utils.sanitized_type(
                            Union[Union[str, Builds], Tuple[Union[str, Builds], ...]]
                        ),
                        _utils.field(default=validated_wrappers[0], init=False),
                    ),
                )
            else:
                target_field.append(
                    (
                        _ZEN_WRAPPERS_FIELD_NAME,
                        _utils.sanitized_type(
                            Union[Union[str, Builds], Tuple[Union[str, Builds], ...]]
                        ),
                        _utils.field(default=validated_wrappers, init=False),
                    ),
                )
    else:
        target_field = [
            (
                _TARGET_FIELD_NAME,
                str,
                _utils.field(default=_utils.get_obj_path(target), init=False),
            )
        ]

    base_fields = target_field

    if hydra_recursive is not None:
        base_fields.append(
            (
                _RECURSIVE_FIELD_NAME,
                bool,
                _utils.field(default=hydra_recursive, init=False),
            )
        )

    if hydra_convert is not None:
        base_fields.append(
            (_CONVERT_FIELD_NAME, str, _utils.field(default=hydra_convert, init=False))
        )

    if _pos_args:
        base_fields.append(
            (
                _POS_ARG_FIELD_NAME,
                Tuple[Any, ...],
                _utils.field(
                    default=tuple(create_just_if_needed(x) for x in _pos_args),
                    init=False,
                ),
            )
        )

    try:
        signature_params = inspect.signature(target).parameters
        target_has_valid_signature: bool = True
    except ValueError:
        if populate_full_signature:
            raise ValueError(
                _utils.building_error_prefix(target)
                + f"{target} does not have an inspectable signature. "
                f"`builds({_utils.safe_name(target)}, populate_full_signature=True)` is not supported"
            )
        signature_params: Mapping[str, inspect.Parameter] = {}
        # We will turn off signature validation for objects that didn't have
        # a valid signature. This will enable us to do things like `build(dict, a=1)`
        target_has_valid_signature: bool = False

    # this properly resolves forward references, whereas the annotations
    # from signature do not
    try:
        if inspect.isclass(target) and hasattr(type, "__init__"):
            # target is class object...
            # calling `get_type_hints(target)` returns empty dict
            type_hints = get_type_hints(target.__init__)
        else:
            type_hints = get_type_hints(target)
    except (TypeError, NameError):
        # TypeError: Covers case for ufuncs, which do not have inspectable type hints
        # NameError: Covers case for unresolved forward reference
        type_hints = defaultdict(lambda: Any)

    sig_by_kind: Dict[Any, List[inspect.Parameter]] = {
        _POSITIONAL_ONLY: [],
        _POSITIONAL_OR_KEYWORD: [],
        _VAR_POSITIONAL: [],
        _KEYWORD_ONLY: [],
        _VAR_KEYWORD: [],
    }

    for p in signature_params.values():
        sig_by_kind[p.kind].append(p)

    # these are the names of the only parameters in the signature of `target` that can
    # be referenced by name
    nameable_params_in_sig: Set[str] = {
        p.name
        for p in chain(sig_by_kind[_POSITIONAL_OR_KEYWORD], sig_by_kind[_KEYWORD_ONLY])
    }

    if not _pos_args and builds_bases:
        # pos_args is potentially inherited
        for _base in builds_bases:
            _pos_args = getattr(_base, _POS_ARG_FIELD_NAME, ())
            if _pos_args:
                break

    fields_set_by_bases: Set[str] = {
        _field.name
        for _base in builds_bases
        for _field in fields(_base)
        if _field.name not in _HYDRA_FIELD_NAMES and not _field.name.startswith("_zen_")
    }

    # Validate that user-specified arguments satisfy target's signature.
    # Should catch:
    #    - bad parameter names
    #    - too many parameters-by-position
    #    - multiple values specified for parameter (via positional and by-name)
    #
    # We don't raise on an under-specified signature because it is possible that the
    # resulting dataclass will simply be inherited from and extended.
    # The issues we catch here cannot be fixed downstream.
    if target_has_valid_signature:

        if not sig_by_kind[_VAR_KEYWORD]:
            # check for unexpected kwargs
            if not set(kwargs_for_target) <= nameable_params_in_sig:
                _unexpected = set(kwargs_for_target) - nameable_params_in_sig
                raise TypeError(
                    _utils.building_error_prefix(target)
                    + f"The following unexpected keyword argument(s) was specified for {_utils.get_obj_path(target)} "
                    f"via `builds`: {', '.join(_unexpected)}"
                )
            if not fields_set_by_bases <= nameable_params_in_sig and not (
                fields_set_by_bases - nameable_params_in_sig
            ) <= set(zen_meta):
                # field inherited by base is not present in sig
                # AND it is not excluded via `zen_meta`
                _unexpected = fields_set_by_bases - nameable_params_in_sig
                raise TypeError(
                    _utils.building_error_prefix(target)
                    + f"The following unexpected keyword argument(s) for {_utils.get_obj_path(target)} "
                    f"was specified via inheritance from a base class: "
                    f"{', '.join(_unexpected)}"
                )

        if _pos_args:
            named_args = set(kwargs_for_target).union(fields_set_by_bases)

            # indicates that number of parameters that could be specified by name,
            # but are specified by position
            _num_nameable_args_by_position = max(
                0, len(_pos_args) - len(sig_by_kind[_POSITIONAL_ONLY])
            )
            if named_args:
                # check for multiple values for arg, specified both via positional and kwarg
                # E.g.: def f(x, y): ...
                # f(1, 2, y=3)  # multiple values for `y`
                for param in sig_by_kind[_POSITIONAL_OR_KEYWORD][
                    :_num_nameable_args_by_position
                ]:
                    if param.name in named_args:
                        raise TypeError(
                            _utils.building_error_prefix(target)
                            + f"Multiple values for argument {param.name} were specified for "
                            f"{_utils.get_obj_path(target)} via `builds`"
                        )
            if not sig_by_kind[
                _VAR_POSITIONAL
            ] and _num_nameable_args_by_position > len(
                sig_by_kind[_POSITIONAL_OR_KEYWORD]
            ):
                # Too many positional args specified.
                # E.g.: def f(x, y): ...
                # f(1, 2, 3)
                _num_positional = len(sig_by_kind[_POSITIONAL_ONLY]) + len(
                    sig_by_kind[_POSITIONAL_OR_KEYWORD]
                )
                _num_with_default = sum(
                    p.default is not inspect.Parameter.empty
                    and p.kind is _POSITIONAL_OR_KEYWORD
                    for p in signature_params.values()
                )
                _permissible = (
                    f"{_num_positional}"
                    if not _num_with_default
                    else f"{_num_positional - _num_with_default} to {_num_positional}"
                )
                raise TypeError(
                    _utils.building_error_prefix(target)
                    + f"{_utils.get_obj_path(target)} takes {_permissible} positional args, but "
                    f"{len(_pos_args)} were specified via `builds`"
                )

    # Create valid dataclass fields from the user-specified values
    #
    # user_specified_params: arg-name -> (arg-name, arg-type, field-w-value)
    #  - arg-type: taken from the parameter's annotation in the target's signature
    #    and is resolved to one of the type-annotations supported by hydra if possible,
    #    otherwise, is Any
    #  - arg-value: mutable values are automatically specified using default-factory
    user_specified_named_params: Dict[str, Tuple[str, type, Field]] = {
        name: (
            name,
            _utils.sanitized_type(type_hints.get(name, Any))
            # OmegaConf's type-checking occurs before instantiation occurs.
            # This means that, e.g., passing `Builds[int]` to a field `x: int`
            # will fail Hydra's type-checking upon instantiation, even though
            # the recursive instantiation will appropriately produce `int` for
            # that field. This will not be addressed by hydra/omegaconf:
            #    https://github.com/facebookresearch/hydra/issues/1759
            # Thus we will auto-broaden the annotation when we see that the user
            # has specified a `Builds` as a default value.
            if not is_builds(value) or hydra_recursive is False else Any,
            sanitized_default_value(value),
        )
        for name, value in kwargs_for_target.items()
    }

    if zen_meta:
        _meta_names = set(zen_meta)

        if _meta_names & nameable_params_in_sig:
            raise ValueError(
                f"`builds(..., zen_meta=<...>)`: `zen_meta` cannot not specify "
                f"names that exist in the target's signature: "
                f"{','.join(_meta_names & nameable_params_in_sig)}"
            )

        if _meta_names & set(user_specified_named_params):
            raise ValueError(
                f"`builds(..., zen_meta=<...>)`: `zen_meta` cannot not specify "
                f"names that are common with those specified in **kwargs_for_target: "
                f"{','.join(_meta_names & set(user_specified_named_params))}"
            )

        # We don't check for collisions between `zen_meta` names and the
        # names of inherited fields. Thus `zen_meta` can effectively be used
        # to "delete" names from a config, via inheritance.
        user_specified_named_params.update(
            {
                name: (name, Any, sanitized_default_value(value))
                for name, value in zen_meta.items()
            }
        )

    if populate_full_signature is True:
        # Populate dataclass fields based on the target's signature.
        #
        # A user-specified parameter value (via `kwargs_for_target`) takes precedent over
        # the default-value from the signature

        # Fields with default values must come after those without defaults,
        # so we will collect these as we loop through the parameters and
        # add them to the fields at the end.
        #
        # Parameter ordering should only differ from the target's signature
        # if the user specified a value for a parameter that had no default
        _fields_with_default_values: List[Field_Entry] = []

        # we need to keep track of what user-specified params we have set
        _seen: Set[str] = set()

        for n, param in enumerate(signature_params.values()):
            if n + 1 <= len(_pos_args):
                # Positional parameters are populated from "left to right" in the signature.
                # We have already done validation, so we know that positional params aren't redundant
                # with named params (including inherited params).
                continue

            if param.name not in nameable_params_in_sig:
                # parameter cannot be specified by name
                continue

            if param.name in user_specified_named_params:
                # user-specified parameter is preferred
                _fields_with_default_values.append(
                    user_specified_named_params[param.name]
                )
                _seen.add(param.name)
            elif param.name in fields_set_by_bases:
                # don't populate a parameter that can be derived from a base
                continue
            else:
                # any parameter whose default value is None is automatically
                # annotated with `Optional[...]`. This improves flexibility with
                # Hydra's type-validation
                param_field = (
                    param.name,
                    _utils.sanitized_type(
                        type_hints.get(param.name, Any),
                        wrap_optional=param.default is None,
                    ),
                )

                if param.default is inspect.Parameter.empty:
                    if not zen_partial:
                        # No default value specified in signature or by the user.
                        # We don't include these fields if the user specified a partial build
                        # because we assume that they want to fill these in by using partial
                        base_fields.append(param_field)
                else:
                    param_field += (sanitized_default_value(param.default),)
                    _fields_with_default_values.append(param_field)

        base_fields.extend(_fields_with_default_values)

        if sig_by_kind[_VAR_KEYWORD]:
            # if the signature has **kwargs, then we need to add any user-specified
            # parameters that have not already been added
            base_fields.extend(
                entry
                for name, entry in user_specified_named_params.items()
                if name not in _seen
            )
    else:
        base_fields.extend(user_specified_named_params.values())

    if dataclass_name is None:
        if zen_partial is False:
            dataclass_name = f"Builds_{_utils.safe_name(target)}"
        else:
            dataclass_name = f"PartialBuilds_{_utils.safe_name(target)}"

    out = make_dataclass(
        dataclass_name, fields=base_fields, bases=builds_bases, frozen=frozen
    )

    if zen_partial is False and hasattr(out, _PARTIAL_TARGET_FIELD_NAME):
        # `out._partial_target_` has been inherited; this will lead to an error when
        # hydra-instantiation occurs, since it will be passed to target.
        # There is not an easy way to delete this, since it comes from a parent class
        raise TypeError(
            _utils.building_error_prefix(target)
            + "`builds(..., zen_partial=False, builds_bases=(...))` does not "
            "permit `builds_bases` where a partial target has been specified."
        )

    out.__doc__ = (
        f"A structured config designed to {'partially ' if zen_partial else ''}initialize/call "
        f"`{_utils.get_obj_path(target)}` upon instantiation by hydra."
    )
    if hasattr(target, "__doc__"):
        target_doc = target.__doc__
        if target_doc:
            out.__doc__ += (
                f"\n\nThe docstring for {_utils.safe_name(target)} :\n\n" + target_doc
            )
    return cast(Type[Builds[Importable]], out)


# We need to check if things are Builds, Just, PartialBuilds to a higher
# fidelity than is provided by `isinstance(..., <Protocol>)`. I.e. we want to
# check that the desired attributes *and* that their values match those of the
# protocols. Failing to heed this would, for example, lead to any `Builds` that
# happens to have a `path` attribute to be treated as `Just` in `get_target`.
#
# The following functions perform these desired checks. Note that they do not
# require that the provided object be a dataclass; this enables compatibility
# with omegaconf containers.
#
# These are not part of the public API for now, but they may be in the future.
def is_builds(x: Any) -> TypeGuard[Builds]:
    return hasattr(x, _TARGET_FIELD_NAME)


def is_just(x: Any) -> TypeGuard[Just]:
    if is_builds(x) and hasattr(x, _JUST_FIELD_NAME):
        attr = _get_target(x)
        if attr == _get_target(Just) or attr is get_obj:
            return True
        else:
            # ensures we conver this branch in tests
            return False
    return False


def _is_old_partial_builds(x: Any) -> bool:  # pragma: no cover
    # We don't care about coverage here.
    # This will only be used in `get_target` and we'll be sure to cover that branch
    if is_builds(x) and hasattr(x, "_partial_target_"):
        attr = _get_target(x)
        if (attr == "hydra_zen.funcs.partial" or attr is partial) and is_just(
            getattr(x, "_partial_target_")
        ):
            return True
        else:
            # ensures we conver this branch in tests
            return False
    return False


def uses_zen_processing(x: Any) -> TypeGuard[Builds]:
    if not is_builds(x) or not hasattr(x, _ZEN_TARGET_FIELD_NAME):
        return False
    attr = _get_target(x)
    if attr != _ZEN_PROCESSING_LOCATION and attr is not zen_processing:
        return False
    return True


def is_partial_builds(x: Any) -> TypeGuard[PartialBuilds]:
    return (
        uses_zen_processing(x) and getattr(x, _PARTIAL_TARGET_FIELD_NAME, False) is True
    )


@overload
def get_target(
    obj: Union[PartialBuilds[_T], Type[PartialBuilds[_T]]]
) -> _T:  # pragma: no cover
    ...


@overload
def get_target(obj: Union[Just[_T], Type[Just[_T]]]) -> _T:  # pragma: no cover
    ...


@overload
def get_target(obj: Union[Builds[_T], Type[Builds[_T]]]) -> _T:  # pragma: no cover
    ...


@overload
def get_target(obj: Union[HasTarget, HasPartialTarget]) -> Any:  # pragma: no cover
    ...


def get_target(obj: Union[HasTarget, HasPartialTarget]) -> Any:
    """
    Returns the target-object from a targeted structured config.

    The target is imported and returned if the config's ``_target_``
    field is a string that indicates its location.

    Parameters
    ----------
    obj : HasTarget | HasPartialTarget

    Returns
    -------
    target : Any

    Examples
    --------
    >>> from hydra_zen import builds, just, get_target, load_from_yaml
    >>> get_target(builds(int))
    int
    >>> get_target(just(str))
    str

    This works even if the ``_target_`` field specifies a string.

    >>> from dataclasses import dataclass
    >>> @dataclass
    ... class A:
    ...     _target_: str = "builtins.dict"
    >>> get_target(A)
    dict

    This function is useful for accessing a target's type from a config
    without having to instantiate the target. For example, suppose we want
    to access a type from a yaml-serialized config.

    >>> ModelConfig = load_from_yaml("model.yaml")
    >>> get_target(ModelConfig)
    CustomClassifier
    """
    if _is_old_partial_builds(obj):
        # obj._partial_target_ is `Just[obj]`
        return get_target(getattr(obj, "_partial_target_"))
    elif uses_zen_processing(obj):
        field_name = _ZEN_TARGET_FIELD_NAME
    elif is_just(obj):
        field_name = _JUST_FIELD_NAME
    elif is_builds(obj):
        field_name = _TARGET_FIELD_NAME
    else:
        raise TypeError(
            f"`obj` must specify a target; i.e. it must have an attribute named"
            f" {_TARGET_FIELD_NAME} or named {_PARTIAL_TARGET_FIELD_NAME} that"
            f" points to a target-object or target-string"
        )
    target = getattr(obj, field_name)

    if isinstance(target, str):
        target = get_obj(path=target)
    else:
        # Hydra 1.1.0 permits objects-as-_target_ instead of strings
        # https://github.com/facebookresearch/hydra/issues/1017
        pass  # makes sure we cover this branch in tests

    return target


<<<<<<< HEAD
class NOTHING:
    pass


@dataclass
class ZenField:
    hint: type = Any
    default: Any = NOTHING
    name: Union[str, Type[NOTHING]] = NOTHING

    def __post_init__(self):
        if not isinstance(self.name, str):
            if self.name is not NOTHING:
                raise TypeError(f"`ZenField.name` expects a string, got: {self.name}")

        self.hint = _utils.sanitized_type(self.hint)

        if self.default is not NOTHING:
            self.default = sanitized_default_value(self.default)


def make_config(
    *fields_as_args: Union[str, ZenField],
    hydra_recursive: Optional[bool] = None,
    hydra_convert: Optional[Literal["none", "partial", "all"]] = None,
    config_name: str = "Config",
    frozen: bool = False,
    bases: Tuple[Type[DataClass], ...] = (),
    **fields_as_kwargs,
) -> Type[_DataClass]:
    """
    Creates a structured config with user-defined fieldnames and, optionally,
    associated default values and/or type-annotations.

    Unlike `builds`, `make_config` is not used to configure a particular target
    object, rather, it can be used to create more general structured configs [1]_.

    Parameters
    ----------
    *fields_as_args : str | ZenField
        The names of the fields to be be included in the config. Or,
        the fields' names and their default values and/or their type
        annotations, expressed via `ZenField` instances.

    **fields_as_kwargs : Any | ZenField
        Like ``fields_as_args``, but fieldname/default-value pairs are
        specified as keyword arguments. `ZenField` can also be used here
        to express a fields type-annotation and/or its default value.

    hydra_recursive : Optional[bool], optional (default=True)
        If ``True``, then Hydra will recursively instantiate all other
        hydra-config objects nested within this dataclass [2]_.
=======
_builds_sig = inspect.signature(builds)
__BUILDS_DEFAULTS: Final[Dict[str, Any]] = {
    name: p.default
    for name, p in _builds_sig.parameters.items()
    if p.kind is p.KEYWORD_ONLY
}
del _builds_sig


def make_custom_builds_fn(
    *,
    zen_partial: bool = False,
    zen_wrappers: ZenWrappers = tuple(),
    zen_meta: Optional[Mapping[str, Any]] = None,
    populate_full_signature: bool = False,
    hydra_recursive: Optional[bool] = None,
    hydra_convert: Optional[Literal["none", "partial", "all"]] = None,
    frozen: bool = False,
    builds_bases: Tuple[Any, ...] = (),
    # This is the easiest way to get static tooling to see the output
    # as `builds`.
    __b: _T2 = builds,
) -> _T2:
    """Returns the `builds` function, but with customized default values.

    E.g. ``make_custom_builds_fn(hydra_convert='all')`` will return a version
    of the `builds` function where the default value for ``hydra_convert``
    is ``'all'`` instead of ``None``.

    Parameters
    ----------
    zen_partial : bool, optional (default=False)
        If True, then the resulting config will instantiate as
        ``functools.partial(hydra_target, *pos_args, **kwargs_for_target)`` rather than
        ``hydra_target(*pos_args, **kwargs_for_target)``.

        Thus this enables the partial-configuration of objects.

        Specifying ``zen_partial=True`` and ``populate_full_signature=True`` together will
        populate the dataclass' signature only with parameters that are specified by the
        user or that have default values specified in the target's signature. I.e. it is
        presumed that un-specified parameters are to be excluded from the partial configuration.

    zen_wrappers : None | Callable | Builds | InterpStr | Sequence[None | Callable | Builds | InterpStr]
        One or more wrappers, which will wrap ``hydra_target`` prior to instantiation.
        E.g. specifying the wrappers ``[f1, f2, f3]`` will instantiate as::

            f3(f2(f1(hydra_target)))(*args, **kwargs)

        Wrappers can also be specified as interpolated strings [2]_ or targeted structured
        configs.

    zen_meta: Optional[Mapping[str, Any]]
        Specifies field-names and corresponding values that will be included in the
        resulting dataclass, but that will *not* be used to build ``hydra_target``
        via instantiation. These are called "meta" fields.

    populate_full_signature : bool, optional (default=False)
        If ``True``, then the resulting dataclass's signature and fields will be populated
        according to the signature of ``hydra_target``.

        Values specified in **kwargs_for_target take precedent over the corresponding
        default values from the signature.

        This option is not available for objects with inaccessible signatures, such as
        NumPy's various ufuncs.

    hydra_recursive : Optional[bool], optional (default=True)
        If ``True``, then Hydra will recursively instantiate all other
        hydra-config objects nested within this dataclass [3]_.
>>>>>>> 4831914b

        If ``None``, the ``_recursive_`` attribute is not set on the resulting dataclass.

    hydra_convert: Optional[Literal["none", "partial", "all"]], optional (default="none")
<<<<<<< HEAD
        Determines how Hydra handles the non-primitive objects passed to `target` [3]_.

        - ``"none"``: Passed objects are DictConfig and ListConfig, default
        - ``"partial"``: Passed objects are converted to dict and list, with
            the exception of Structured Configs (and their fields).
        - ``"all"``: Passed objects are dicts, lists and primitives without
            a trace of OmegaConf containers
=======
        Determines how hydra handles the non-primitive objects passed to `target` [4]_.

        - ``"none"``: Passed objects are DictConfig and ListConfig, default
        - ``"partial"``: Passed objects are converted to dict and list, with
          the exception of Structured Configs (and their fields).
        - ``"all"``: Passed objects are dicts, lists and primitives without
          a trace of OmegaConf containers
>>>>>>> 4831914b

        If ``None``, the ``_convert_`` attribute is not set on the resulting dataclass.

    frozen : bool, optional (default=False)
<<<<<<< HEAD
        If ``True``, the resulting config class will produce 'frozen' (i.e. immutable) instances.
        I.e. setting/deleting an attribute of an instance of the config will raise
        ``dataclasses.FrozenInstanceError`` at runtime.

    config_name : str, optional (default="Config")
        The class name of the resulting config class.

    Returns
    -------
    Config : Type[DataClass]
        The resulting config class; a dataclass with the specified fields and values attached
        to it.

    Notes
    -----
    Any field specified without a type-annotation is automatically annotated with ``typing.Any``.
    Hydra only supports a narrow subset of types [4]_; `make_config` will automatically 'broaden'
    any user-specified annotations so that they are compatible with Hydra.

    `make_config` will automatically manipulate certain types of default values to ensure that
    they can be utilized in the resulting dataclass and by Hydra:
       - Mutable default values will automatically be packaged in a default factory function [5]_
       - A default value that is a class-object or function-object will automatically be wrapped by
       `just`, to ensure that the resulting config is serializable by Hydra.

    For finer-grain control over how type-annotations and default values are managed, consider using
    ``dataclasses.make_dataclass`` [6]_.

    See Also
    --------
    builds : Create a targeted structured figure – designed to "build" a particular object.
    just : Create a config that 'just' returns a class-object or function, without instantiating/calling it.

    References
    ----------
    .. [1] https://hydra.cc/docs/next/tutorials/structured_config/intro/
    .. [2] https://hydra.cc/docs/next/advanced/instantiate_objects/overview/#recursive-instantiation
    .. [3] https://hydra.cc/docs/next/advanced/instantiate_objects/overview/#parameter-conversion-strategies
    .. [4] https://hydra.cc/docs/next/tutorials/structured_config/intro/#structured-configs-supports
    .. [5] https://docs.python.org/3/library/dataclasses.html#default-factory-functions
    .. [6] https://docs.python.org/3/library/dataclasses.html#dataclasses.make_dataclass

    Examples
    --------
    >>> from hydra_zen import make_config, to_yaml
    >>> def pp(x): return print(to_yaml(x))  # pretty-print config as yaml

    Let's create a bare-bones config with two fields, named 'a' and 'b'.

    >>> Conf = make_config("a", "b")  # sig: `Conf(a: Any, b: Any)`
    >>> pp(Conf)
    a: ???
    b: ???

    Configuring these fields with particular values:

    >>> pp(Conf(1, "hi"))
    a: 1
    b: hi
    """
    for _field in fields_as_args:
        if not isinstance(_field, (str, ZenField)):
            raise TypeError(
                f"`fields_as_args` can only consist of field-names (i.e. strings) or "
                f"`ZenField` instances. Got: "
                f"{', '.join(str(x) for x in fields_as_args if not isinstance(x, (str, ZenField)))}"
            )
        if isinstance(_field, ZenField) and _field.name is NOTHING:
            raise ValueError(
                f"All `ZenField` instances specified in `fields_as_args` must have a "
                f"name associated with it. Got: {_field}"
            )
    for name, _field in fields_as_kwargs.items():
        if isinstance(_field, ZenField):
            if _field.name is not NOTHING and _field.name != name:
                raise ValueError(
                    f"`fields_as_kwargs` specifies conflicting names: the kwarg {name} "
                    f"is associated with a `ZenField` with name {_field.name}"
                )
            else:
                _field.name = name

    if fields_as_args:
        all_names = [f.name if isinstance(f, ZenField) else f for f in fields_as_args]
        all_names.extend(fields_as_kwargs)

        if len(all_names) != len(set(all_names)):
            raise ValueError(
                f"`fields_as_args` cannot specify the same field-name multiple times."
                f" Got multiple entries for:"
                f" {', '.join(str(n) for n, count in Counter(all_names).items() if count > 1)}"
            )

        del all_names

    # validate hydra-args via `builds`
    builds(dict, hydra_convert=hydra_convert, hydra_recursive=hydra_recursive)

    normalized_fields: Dict[str, ZenField] = {}

    for _field in fields_as_args:
        if isinstance(_field, str):
            normalized_fields[_field] = ZenField(name=_field, hint=Any)
        else:
            assert isinstance(_field.name, str)
            normalized_fields[_field.name] = _field

    for name, value in fields_as_kwargs.items():
        if not isinstance(value, ZenField):
            normalized_fields[name] = ZenField(name=name, default=value)

        else:
            normalized_fields[name] = value

    # fields without defaults must come first
    config_fields: List[Union[Tuple[str, type], Tuple[str, type, Any]]] = [
        (str(f.name), f.hint)
        for f in normalized_fields.values()
        if f.default is NOTHING
    ]

    config_fields.extend(
        [
            (
                str(f.name),
                (
                    f.hint
                    # f.default: Field
                    # f.default.default: Any
                    if not is_builds(f.default.default) or hydra_recursive is False
                    else Any
                ),
                f.default,
            )
            for f in normalized_fields.values()
            if f.default is not NOTHING
        ]
    )

    if hydra_recursive is not None:
        config_fields.append(
            (
                _RECURSIVE_FIELD_NAME,
                bool,
                _utils.field(default=hydra_recursive, init=False),
            )
        )

    if hydra_convert is not None:
        config_fields.append(
            (_CONVERT_FIELD_NAME, str, _utils.field(default=hydra_convert, init=False))
        )

    return cast(
        Type[DataClass],
        make_dataclass(
            cls_name=config_name, fields=config_fields, frozen=frozen, bases=bases
        ),
    )
=======
        If ``True``, the resulting dataclass will create frozen (i.e. immutable) instances.
        I.e. setting/deleting an attribute of an instance will raise ``FrozenInstanceError``
        at runtime.

    builds_bases : Tuple[DataClass, ...]
        Specifies a tuple of parent classes that the resulting dataclass inherits from.
        A ``PartialBuilds`` class (resulting from ``zen_partial=True``) cannot be a parent
        of a ``Builds`` class (i.e. where `zen_partial=False` was specified).

    returns
    -------
    builds
        The function `builds`, but with customized default-values.

    See Also
    --------
    builds

    Examples
    --------
    >>> from hydra_zen import builds, make_custom_builds_fn, instantiate

    The following will create a `builds` function whose default-value
    for ``zen_partial`` has been set to ``True``.

    >>> pbuilds = make_custom_builds_fn(zen_partial=True)

    I.e. using ``pbuilds(...)`` is equivalent to using
    ``builds(..., zen_partial=True)``.

    >>> instantiate(pbuilds(int))  # calls `functools.partial(int)`
    functools.partial(<class 'int'>)
    >>> instantiate(builds(int, zen_partial=True))  # manually-overriding default
    functools.partial(<class 'int'>)

    You can still specify ``zen_partial`` on a per-case basis with ``pbuilds``

    >>> instantiate(pbuilds(int, zen_partial=False))  # calls `int()`
    0

    Suppose that we want to enable runtime type-checking - using beartype -
    whenever our configs are being instantiated; then the following settings
    for `builds` would be handy

    >>> from hydra_zen.third_party.beartype import validates_with_beartype
    >>> build_a_bear = make_custom_builds_fn(
    ...     populate_full_signature=True,
    ...     hydra_convert="all",
    ...     zen_wrappers=validates_with_beartype,
    ... )

    Now all configs produced via ``build_a_bear`` will include type-checking
    during instantiation.

    >>> from typing_extensions import Literal
    >>> def f(x: Literal["a", "b"]): return x
    >>> conf = build_a_bear(f)
    >>> instantiate(conf, x="a")
    "a"
    >>> instantiate(conf, x="c")
    <Validation error: "c" is not "a" or "b">
    """
    if __b is not builds:
        raise TypeError("make_custom_builds_fn() got an unexpected argument: '__b'")
    del __b

    excluded_fields = {"dataclass_name"}
    LOCALS = locals()

    # Ensures that new defaults added to `builds` must be reflected
    # in the signature of `make_custom_builds_fn`.
    assert (set(__BUILDS_DEFAULTS) - excluded_fields) <= set(LOCALS)

    _new_defaults = {
        name: LOCALS[name] for name in __BUILDS_DEFAULTS if name not in excluded_fields
    }

    # let `builds` validate the new defaults!
    builds(builds, **_new_defaults)

    @wraps(builds)
    def wrapped(*args, **kwargs):
        merged_kwargs = {}
        merged_kwargs.update(_new_defaults)
        merged_kwargs.update(kwargs)
        return builds(*args, **merged_kwargs)

    return cast(_T2, wrapped)
>>>>>>> 4831914b
<|MERGE_RESOLUTION|>--- conflicted
+++ resolved
@@ -1438,60 +1438,6 @@
     return target
 
 
-<<<<<<< HEAD
-class NOTHING:
-    pass
-
-
-@dataclass
-class ZenField:
-    hint: type = Any
-    default: Any = NOTHING
-    name: Union[str, Type[NOTHING]] = NOTHING
-
-    def __post_init__(self):
-        if not isinstance(self.name, str):
-            if self.name is not NOTHING:
-                raise TypeError(f"`ZenField.name` expects a string, got: {self.name}")
-
-        self.hint = _utils.sanitized_type(self.hint)
-
-        if self.default is not NOTHING:
-            self.default = sanitized_default_value(self.default)
-
-
-def make_config(
-    *fields_as_args: Union[str, ZenField],
-    hydra_recursive: Optional[bool] = None,
-    hydra_convert: Optional[Literal["none", "partial", "all"]] = None,
-    config_name: str = "Config",
-    frozen: bool = False,
-    bases: Tuple[Type[DataClass], ...] = (),
-    **fields_as_kwargs,
-) -> Type[_DataClass]:
-    """
-    Creates a structured config with user-defined fieldnames and, optionally,
-    associated default values and/or type-annotations.
-
-    Unlike `builds`, `make_config` is not used to configure a particular target
-    object, rather, it can be used to create more general structured configs [1]_.
-
-    Parameters
-    ----------
-    *fields_as_args : str | ZenField
-        The names of the fields to be be included in the config. Or,
-        the fields' names and their default values and/or their type
-        annotations, expressed via `ZenField` instances.
-
-    **fields_as_kwargs : Any | ZenField
-        Like ``fields_as_args``, but fieldname/default-value pairs are
-        specified as keyword arguments. `ZenField` can also be used here
-        to express a fields type-annotation and/or its default value.
-
-    hydra_recursive : Optional[bool], optional (default=True)
-        If ``True``, then Hydra will recursively instantiate all other
-        hydra-config objects nested within this dataclass [2]_.
-=======
 _builds_sig = inspect.signature(builds)
 __BUILDS_DEFAULTS: Final[Dict[str, Any]] = {
     name: p.default
@@ -1562,12 +1508,167 @@
     hydra_recursive : Optional[bool], optional (default=True)
         If ``True``, then Hydra will recursively instantiate all other
         hydra-config objects nested within this dataclass [3]_.
->>>>>>> 4831914b
 
         If ``None``, the ``_recursive_`` attribute is not set on the resulting dataclass.
 
     hydra_convert: Optional[Literal["none", "partial", "all"]], optional (default="none")
-<<<<<<< HEAD
+        Determines how hydra handles the non-primitive objects passed to `target` [4]_.
+
+        - ``"none"``: Passed objects are DictConfig and ListConfig, default
+        - ``"partial"``: Passed objects are converted to dict and list, with
+          the exception of Structured Configs (and their fields).
+        - ``"all"``: Passed objects are dicts, lists and primitives without
+          a trace of OmegaConf containers
+
+        If ``None``, the ``_convert_`` attribute is not set on the resulting dataclass.
+
+    frozen : bool, optional (default=False)
+        If ``True``, the resulting dataclass will create frozen (i.e. immutable) instances.
+        I.e. setting/deleting an attribute of an instance will raise ``FrozenInstanceError``
+        at runtime.
+
+    builds_bases : Tuple[DataClass, ...]
+        Specifies a tuple of parent classes that the resulting dataclass inherits from.
+        A ``PartialBuilds`` class (resulting from ``zen_partial=True``) cannot be a parent
+        of a ``Builds`` class (i.e. where `zen_partial=False` was specified).
+
+    returns
+    -------
+    builds
+        The function `builds`, but with customized default-values.
+
+    See Also
+    --------
+    builds
+
+    Examples
+    --------
+    >>> from hydra_zen import builds, make_custom_builds_fn, instantiate
+
+    The following will create a `builds` function whose default-value
+    for ``zen_partial`` has been set to ``True``.
+
+    >>> pbuilds = make_custom_builds_fn(zen_partial=True)
+
+    I.e. using ``pbuilds(...)`` is equivalent to using
+    ``builds(..., zen_partial=True)``.
+
+    >>> instantiate(pbuilds(int))  # calls `functools.partial(int)`
+    functools.partial(<class 'int'>)
+    >>> instantiate(builds(int, zen_partial=True))  # manually-overriding default
+    functools.partial(<class 'int'>)
+
+    You can still specify ``zen_partial`` on a per-case basis with ``pbuilds``
+
+    >>> instantiate(pbuilds(int, zen_partial=False))  # calls `int()`
+    0
+
+    Suppose that we want to enable runtime type-checking - using beartype -
+    whenever our configs are being instantiated; then the following settings
+    for `builds` would be handy
+
+    >>> from hydra_zen.third_party.beartype import validates_with_beartype
+    >>> build_a_bear = make_custom_builds_fn(
+    ...     populate_full_signature=True,
+    ...     hydra_convert="all",
+    ...     zen_wrappers=validates_with_beartype,
+    ... )
+
+    Now all configs produced via ``build_a_bear`` will include type-checking
+    during instantiation.
+
+    >>> from typing_extensions import Literal
+    >>> def f(x: Literal["a", "b"]): return x
+    >>> conf = build_a_bear(f)
+    >>> instantiate(conf, x="a")
+    "a"
+    >>> instantiate(conf, x="c")
+    <Validation error: "c" is not "a" or "b">
+    """
+    if __b is not builds:
+        raise TypeError("make_custom_builds_fn() got an unexpected argument: '__b'")
+    del __b
+
+    excluded_fields = {"dataclass_name"}
+    LOCALS = locals()
+
+    # Ensures that new defaults added to `builds` must be reflected
+    # in the signature of `make_custom_builds_fn`.
+    assert (set(__BUILDS_DEFAULTS) - excluded_fields) <= set(LOCALS)
+
+    _new_defaults = {
+        name: LOCALS[name] for name in __BUILDS_DEFAULTS if name not in excluded_fields
+    }
+
+    # let `builds` validate the new defaults!
+    builds(builds, **_new_defaults)
+
+    @wraps(builds)
+    def wrapped(*args, **kwargs):
+        merged_kwargs = {}
+        merged_kwargs.update(_new_defaults)
+        merged_kwargs.update(kwargs)
+        return builds(*args, **merged_kwargs)
+
+    return cast(_T2, wrapped)
+
+
+class NOTHING:
+    pass
+
+
+@dataclass
+class ZenField:
+    hint: type = Any
+    default: Any = NOTHING
+    name: Union[str, Type[NOTHING]] = NOTHING
+
+    def __post_init__(self):
+        if not isinstance(self.name, str):
+            if self.name is not NOTHING:
+                raise TypeError(f"`ZenField.name` expects a string, got: {self.name}")
+
+        self.hint = _utils.sanitized_type(self.hint)
+
+        if self.default is not NOTHING:
+            self.default = sanitized_default_value(self.default)
+
+
+def make_config(
+    *fields_as_args: Union[str, ZenField],
+    hydra_recursive: Optional[bool] = None,
+    hydra_convert: Optional[Literal["none", "partial", "all"]] = None,
+    config_name: str = "Config",
+    frozen: bool = False,
+    bases: Tuple[Type[DataClass], ...] = (),
+    **fields_as_kwargs,
+) -> Type[_DataClass]:
+    """
+    Creates a structured config with user-defined fieldnames and, optionally,
+    associated default values and/or type-annotations.
+
+    Unlike `builds`, `make_config` is not used to configure a particular target
+    object, rather, it can be used to create more general structured configs [1]_.
+
+    Parameters
+    ----------
+    *fields_as_args : str | ZenField
+        The names of the fields to be be included in the config. Or,
+        the fields' names and their default values and/or their type
+        annotations, expressed via `ZenField` instances.
+
+    **fields_as_kwargs : Any | ZenField
+        Like ``fields_as_args``, but fieldname/default-value pairs are
+        specified as keyword arguments. `ZenField` can also be used here
+        to express a fields type-annotation and/or its default value.
+
+    hydra_recursive : Optional[bool], optional (default=True)
+        If ``True``, then Hydra will recursively instantiate all other
+        hydra-config objects nested within this dataclass [2]_.
+
+        If ``None``, the ``_recursive_`` attribute is not set on the resulting dataclass.
+
+    hydra_convert: Optional[Literal["none", "partial", "all"]], optional (default="none")
         Determines how Hydra handles the non-primitive objects passed to `target` [3]_.
 
         - ``"none"``: Passed objects are DictConfig and ListConfig, default
@@ -1575,20 +1676,10 @@
             the exception of Structured Configs (and their fields).
         - ``"all"``: Passed objects are dicts, lists and primitives without
             a trace of OmegaConf containers
-=======
-        Determines how hydra handles the non-primitive objects passed to `target` [4]_.
-
-        - ``"none"``: Passed objects are DictConfig and ListConfig, default
-        - ``"partial"``: Passed objects are converted to dict and list, with
-          the exception of Structured Configs (and their fields).
-        - ``"all"``: Passed objects are dicts, lists and primitives without
-          a trace of OmegaConf containers
->>>>>>> 4831914b
 
         If ``None``, the ``_convert_`` attribute is not set on the resulting dataclass.
 
     frozen : bool, optional (default=False)
-<<<<<<< HEAD
         If ``True``, the resulting config class will produce 'frozen' (i.e. immutable) instances.
         I.e. setting/deleting an attribute of an instance of the config will raise
         ``dataclasses.FrozenInstanceError`` at runtime.
@@ -1747,94 +1838,4 @@
         make_dataclass(
             cls_name=config_name, fields=config_fields, frozen=frozen, bases=bases
         ),
-    )
-=======
-        If ``True``, the resulting dataclass will create frozen (i.e. immutable) instances.
-        I.e. setting/deleting an attribute of an instance will raise ``FrozenInstanceError``
-        at runtime.
-
-    builds_bases : Tuple[DataClass, ...]
-        Specifies a tuple of parent classes that the resulting dataclass inherits from.
-        A ``PartialBuilds`` class (resulting from ``zen_partial=True``) cannot be a parent
-        of a ``Builds`` class (i.e. where `zen_partial=False` was specified).
-
-    returns
-    -------
-    builds
-        The function `builds`, but with customized default-values.
-
-    See Also
-    --------
-    builds
-
-    Examples
-    --------
-    >>> from hydra_zen import builds, make_custom_builds_fn, instantiate
-
-    The following will create a `builds` function whose default-value
-    for ``zen_partial`` has been set to ``True``.
-
-    >>> pbuilds = make_custom_builds_fn(zen_partial=True)
-
-    I.e. using ``pbuilds(...)`` is equivalent to using
-    ``builds(..., zen_partial=True)``.
-
-    >>> instantiate(pbuilds(int))  # calls `functools.partial(int)`
-    functools.partial(<class 'int'>)
-    >>> instantiate(builds(int, zen_partial=True))  # manually-overriding default
-    functools.partial(<class 'int'>)
-
-    You can still specify ``zen_partial`` on a per-case basis with ``pbuilds``
-
-    >>> instantiate(pbuilds(int, zen_partial=False))  # calls `int()`
-    0
-
-    Suppose that we want to enable runtime type-checking - using beartype -
-    whenever our configs are being instantiated; then the following settings
-    for `builds` would be handy
-
-    >>> from hydra_zen.third_party.beartype import validates_with_beartype
-    >>> build_a_bear = make_custom_builds_fn(
-    ...     populate_full_signature=True,
-    ...     hydra_convert="all",
-    ...     zen_wrappers=validates_with_beartype,
-    ... )
-
-    Now all configs produced via ``build_a_bear`` will include type-checking
-    during instantiation.
-
-    >>> from typing_extensions import Literal
-    >>> def f(x: Literal["a", "b"]): return x
-    >>> conf = build_a_bear(f)
-    >>> instantiate(conf, x="a")
-    "a"
-    >>> instantiate(conf, x="c")
-    <Validation error: "c" is not "a" or "b">
-    """
-    if __b is not builds:
-        raise TypeError("make_custom_builds_fn() got an unexpected argument: '__b'")
-    del __b
-
-    excluded_fields = {"dataclass_name"}
-    LOCALS = locals()
-
-    # Ensures that new defaults added to `builds` must be reflected
-    # in the signature of `make_custom_builds_fn`.
-    assert (set(__BUILDS_DEFAULTS) - excluded_fields) <= set(LOCALS)
-
-    _new_defaults = {
-        name: LOCALS[name] for name in __BUILDS_DEFAULTS if name not in excluded_fields
-    }
-
-    # let `builds` validate the new defaults!
-    builds(builds, **_new_defaults)
-
-    @wraps(builds)
-    def wrapped(*args, **kwargs):
-        merged_kwargs = {}
-        merged_kwargs.update(_new_defaults)
-        merged_kwargs.update(kwargs)
-        return builds(*args, **merged_kwargs)
-
-    return cast(_T2, wrapped)
->>>>>>> 4831914b
+    )