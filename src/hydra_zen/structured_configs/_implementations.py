--- conflicted
+++ resolved
@@ -341,14 +341,8 @@
     dataclass_name: Optional[str] = None,
     builds_bases: Tuple[Any, ...] = (),
     **kwargs_for_target,
-<<<<<<< HEAD
-) -> Union[Builds[Importable], PartialBuilds[Importable]]:
+) -> Union[Type[Builds[Importable]], Type[PartialBuilds[Importable]]]:
     """Returns a dataclass object that configures `target` with user-specified and auto-populated parameter values.
-=======
-) -> Union[Type[Builds[Importable]], Type[PartialBuilds[Importable]]]:
-    """Produces a structured config (i.e. a dataclass) [1]_ that, when instantiated by hydra,
-    initializes/calls ``target`` with the provided keyword arguments.
->>>>>>> c2271bf4
 
     The resulting dataclass is specifically a structured config [1]_ that enables Hydra to initialize/call
     `target` either fully or partially. See Notes for additional features and explanation of implementation details.
