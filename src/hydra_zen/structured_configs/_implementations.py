--- conflicted
+++ resolved
@@ -569,9 +569,9 @@
     pydantic = sys.modules.get("pydantic")
     if pydantic is not None and isinstance(value, pydantic.fields.FieldInfo):
         _val = (
-            value.default_factory()
-            if value.default_factory is not None
-            else value.default
+            value.default_factory()  # type: ignore
+            if value.default_factory is not None  # type: ignore
+            else value.default  # type: ignore
         )
         return sanitized_default_value(
             _val,
@@ -579,6 +579,9 @@
             error_prefix=error_prefix,
             field_name=field_name,
             structured_conf_permitted=structured_conf_permitted,
+            convert_dataclass=convert_dataclass,
+            hydra_convert=hydra_convert,
+            hydra_recursive=hydra_recursive,
         )
 
     if field_name:
@@ -649,6 +652,7 @@
         allow_zen_conversion=allow_zen_conversion,
         error_prefix=error_prefix,
         field_name=field_name,
+        convert_dataclass=convert_dataclass,
     )
 
     type_value = type(value)
@@ -666,20 +670,7 @@
                 type(value), value, zen_convert={"dataclass": convert_dataclass}
             )
 
-<<<<<<< HEAD
-    return _utils.field(
-        default=sanitized_default_value(
-            value,
-            allow_zen_conversion=allow_zen_conversion,
-            error_prefix=error_prefix,
-            field_name=field_name,
-            convert_dataclass=convert_dataclass,
-        ),
-        init=init,
-    )
-=======
     return _utils.field(default=value, init=init)
->>>>>>> 18b1f09c
 
 
 # partial=False, pop-sig=True; no *args, **kwargs, nor builds_bases
